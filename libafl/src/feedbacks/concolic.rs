--- conflicted
+++ resolved
@@ -51,12 +51,9 @@
     I: Input,
     S: HasClientPerfMonitor,
 {
-<<<<<<< HEAD
     type FeedbackState = NopFeedbackState;
 
-=======
     #[allow(clippy::wrong_self_convention)]
->>>>>>> 7dad2153
     fn is_interesting<EM, OT>(
         &mut self,
         _state: &mut S,

//! The feedbacks reduce observer state after each run to a single `is_interesting`-value.
//! If a testcase is interesting, it may be added to a Corpus.

pub mod map;
pub use map::*;

pub mod differential;
pub use differential::DiffFeedback;
#[cfg(feature = "std")]
pub mod concolic;
#[cfg(feature = "std")]
pub use concolic::ConcolicFeedback;

#[cfg(feature = "std")]
pub mod new_hash_feedback;
#[cfg(feature = "std")]
pub use new_hash_feedback::NewHashFeedback;
#[cfg(feature = "std")]
pub use new_hash_feedback::NewHashFeedbackState;

#[cfg(feature = "nautilus")]
pub mod nautilus;
#[cfg(feature = "nautilus")]
pub use nautilus::*;

use alloc::string::{String, ToString};
use serde::{Deserialize, Serialize};

use crate::{
    bolts::tuples::{type_eq, Named},
    corpus::Testcase,
    events::EventFirer,
    executors::ExitKind,
    inputs::Input,
    observers::{ObserversTuple, TimeObserver},
    state::HasClientPerfMonitor,
    Error,
};

use core::{
    fmt::{self, Debug, Formatter},
    marker::PhantomData,
    time::Duration,
};

/// Feedbacks evaluate the observers.
/// Basically, they reduce the information provided by an observer to a value,
/// indicating the "interestingness" of the last run.
pub trait Feedback<I, S>: Named + Debug
where
    I: Input,
    S: HasClientPerfMonitor,
{
<<<<<<< HEAD
    /// The feedback's state.
    type FeedbackState: FeedbackState;

    /// `is_interesting` returns if the input last evaluated is worth adding to the corpus
=======
    /// `is_interesting ` return if an input is worth the addition to the corpus
    #[allow(clippy::wrong_self_convention)]
>>>>>>> 7dad2153
    fn is_interesting<EM, OT>(
        &mut self,
        state: &mut S,
        feedback_state: &mut Self::FeedbackState,
        manager: &mut EM,
        input: &I,
        observers: &OT,
        exit_kind: &ExitKind,
    ) -> Result<bool, Error>
    where
        EM: EventFirer<I>,
        OT: ObserversTuple<I, S>;

    /// Returns if the result of a run is interesting and the value input should be stored in a corpus.
    /// It also keeps track of introspection stats.
    #[cfg(feature = "introspection")]
    #[allow(clippy::too_many_arguments)]
    #[allow(clippy::wrong_self_convention)]
    fn is_interesting_introspection<EM, OT>(
        &mut self,
        state: &mut S,
        feedback_state: &mut Self::FeedbackState,
        manager: &mut EM,
        input: &I,
        observers: &OT,
        exit_kind: &ExitKind,
    ) -> Result<bool, Error>
    where
        EM: EventFirer<I>,
        OT: ObserversTuple<I, S>,
    {
        // Start a timer for this feedback
        let start_time = crate::bolts::cpu::read_time_counter();

        // Execute this feedback
        let ret = self.is_interesting(state, feedback_state, manager, input, observers, exit_kind);

        // Get the elapsed time for checking this feedback
        let elapsed = crate::bolts::cpu::read_time_counter() - start_time;

        // Add this stat to the feedback metrics
        state
            .introspection_monitor_mut()
            .update_feedback(self.name(), elapsed);

        ret
    }

    /// Append generated mettadata to a testcase in case of a new corpus item
    #[inline]
    #[allow(unused_variables)]
    fn append_metadata(
        &mut self,
        state: &mut S,
        feedback_state: &mut Self::FeedbackState,
        testcase: &mut Testcase<I>,
    ) -> Result<(), Error> {
        Ok(())
    }

    /// Discard the stored metadata in case that the testcase is not added to the corpus
    #[inline]
    #[allow(unused_variables)]
    fn discard_metadata(
        &mut self,
        state: &mut S,
        feedback_state: &mut Self::FeedbackState,
        input: &I,
    ) -> Result<(), Error> {
        Ok(())
    }

    /// Initializes the feedback state for this feedback.
    /// This method will be called once during state setup, before the first run of a fuzzer.
    /// This state will be available using `state.feedback_state()`.
    /// When the fuzzer restarts, it will be serialized to disk and restored.
    fn init_state(&mut self) -> Result<Self::FeedbackState, Error>;
}

/// [`FeedbackState`] is the data associated with a [`Feedback`] that must persist as part
/// of the fuzzer State
pub trait FeedbackState: Named + Serialize + serde::de::DeserializeOwned + Debug {
    /// Reset the internal state
    #[inline]
    fn reset(&mut self) -> Result<(), Error> {
        Ok(())
    }

    /// Gets a state by name
    fn match_name<T: 'static>(&self, name: &str) -> Option<&T> {
        if type_eq::<Self, T>() && name == self.name() {
            Some(unsafe { &*(self as *const _ as *const T) })
        } else {
            None
        }
    }

    /// Gets a state by name (mutable)
    fn match_name_mut<T: 'static>(&mut self, name: &str) -> Option<&mut T> {
        if type_eq::<Self, T>() && name == self.name() {
            Some(unsafe { &mut *(self as *mut _ as *mut T) })
        } else {
            None
        }
    }
}

/// An empty [`FeedbackState`] that does nothing
/// Use this as a dummy for testing, or if you don't want to use any feedbacks/objectives.
#[derive(Debug, Clone, Serialize, Deserialize)]
pub struct NopFeedback;

impl<I, S> Feedback<I, S> for NopFeedback
where
    I: Input,
    S: HasClientPerfMonitor,
{
    type FeedbackState = NopFeedbackState;

    #[inline]
    fn is_interesting<EM, OT>(
        &mut self,
        _state: &mut S,
        _feedback_state: &mut Self::FeedbackState,
        _manager: &mut EM,
        _input: &I,
        _observers: &OT,
        _exit_kind: &ExitKind,
    ) -> Result<bool, Error>
    where
        EM: EventFirer<I>,
        OT: ObserversTuple<I, S>,
    {
        Ok(false)
    }

    #[inline]
    fn init_state(&mut self) -> Result<Self::FeedbackState, Error> {
        Ok(NopFeedbackState {})
    }
}

impl Named for NopFeedback {
    #[inline]
    fn name(&self) -> &str {
        "NopFeedback"
    }
}

/// An empty [`FeedbackState`] that persists nothing
/// Use this if your feedback does not need to store any data
#[derive(Debug, Clone, Serialize, Deserialize)]
pub struct NopFeedbackState;

impl FeedbackState for NopFeedbackState {
    #[inline]
    fn reset(&mut self) -> Result<(), Error> {
        Ok(())
    }

    #[inline]
    fn match_name<T: 'static>(&self, _name: &str) -> Option<&T> {
        None
    }

    #[inline]
    fn match_name_mut<T: 'static>(&mut self, _name: &str) -> Option<&mut T> {
        None
    }
}

impl Named for NopFeedbackState {
    #[inline]
    fn name(&self) -> &str {
        "NopFeedbackState"
    }
}

/// A type wrapping two different nested [`FeedbackState`] objects.
#[derive(Debug, Clone, Serialize, Deserialize)]
#[serde(bound = "A: serde::de::DeserializeOwned, B: serde::de::DeserializeOwned")]
pub struct CombinedFeedbackState<A, B>
where
    A: FeedbackState,
    B: FeedbackState,
{
    name: String,
    state1: A,
    state2: B,
}

impl<A, B> FeedbackState for CombinedFeedbackState<A, B>
where
    A: FeedbackState,
    B: FeedbackState,
{
    fn reset(&mut self) -> Result<(), Error> {
        self.state1.reset()?;
        self.state2.reset()
    }

    fn match_name_mut<T: 'static>(&mut self, name: &str) -> Option<&mut T> {
        // We never return our own state. Recurse immediately.
        match self.state1.match_name_mut(name) {
            Some(state1) => Some(state1),
            None => self.state2.match_name_mut(name),
        }
    }

    fn match_name<T: 'static>(&self, name: &str) -> Option<&T> {
        // We never return our own state. Recurse immediately.
        match self.state1.match_name(name) {
            Some(state1) => Some(state1),
            None => self.state2.match_name(name),
        }
    }
}
impl<A, B> Named for CombinedFeedbackState<A, B>
where
    A: FeedbackState,
    B: FeedbackState,
{
    #[inline]
    fn name(&self) -> &str {
        &self.name
    }
}

impl<A, B> CombinedFeedbackState<A, B>
where
    A: FeedbackState,
    B: FeedbackState,
{
    /// Create a new [`CombinedFeedbackState`] using two [`FeedbackState`]s
    pub fn new(name: &str, state1: A, state2: B) -> CombinedFeedbackState<A, B> {
        Self {
            name: name.to_string(),
            state1,
            state2,
        }
    }
}

/// A combined feedback consisting of multiple [`Feedback`]s
#[derive(Debug)]
pub struct CombinedFeedback<A, B, FL, I, S>
where
    A: Feedback<I, S>,
    B: Feedback<I, S>,
    FL: FeedbackLogic<A, B, I, S>,
    I: Input,
    S: HasClientPerfMonitor,
{
    /// First [`Feedback`]
    pub first: A,
    /// Second [`Feedback`]
    pub second: B,
    name: String,
    phantom: PhantomData<(I, S, FL)>,
}

impl<A, B, FL, I, S> Named for CombinedFeedback<A, B, FL, I, S>
where
    A: Feedback<I, S>,
    B: Feedback<I, S>,
    FL: FeedbackLogic<A, B, I, S>,
    I: Input,
    S: HasClientPerfMonitor,
{
    #[inline]
    fn name(&self) -> &str {
        self.name.as_ref()
    }
}

impl<A, B, FL, I, S> CombinedFeedback<A, B, FL, I, S>
where
    A: Feedback<I, S>,
    B: Feedback<I, S>,
    FL: FeedbackLogic<A, B, I, S>,
    I: Input,
    S: HasClientPerfMonitor,
{
    /// Create a new combined feedback
    pub fn new(first: A, second: B) -> Self {
        let name = format!("{} ({},{})", FL::name(), first.name(), second.name());
        Self {
            first,
            second,
            name,
            phantom: PhantomData,
        }
    }
}

impl<A, B, FL, I, S> Feedback<I, S> for CombinedFeedback<A, B, FL, I, S>
where
    A: Feedback<I, S>,
    B: Feedback<I, S>,
    FL: FeedbackLogic<A, B, I, S>,
    I: Input,
    S: HasClientPerfMonitor + Debug,
{
<<<<<<< HEAD
    type FeedbackState = CombinedFeedbackState<A::FeedbackState, B::FeedbackState>;

    #[inline]
=======
    #[allow(clippy::wrong_self_convention)]
>>>>>>> 7dad2153
    fn is_interesting<EM, OT>(
        &mut self,
        state: &mut S,
        feedback_state: &mut Self::FeedbackState,
        manager: &mut EM,
        input: &I,
        observers: &OT,
        exit_kind: &ExitKind,
    ) -> Result<bool, Error>
    where
        EM: EventFirer<I>,
        OT: ObserversTuple<I, S>,
    {
        FL::is_pair_interesting(
            &mut self.first,
            &mut self.second,
            state,
            feedback_state,
            manager,
            input,
            observers,
            exit_kind,
        )
    }

    #[cfg(feature = "introspection")]
<<<<<<< HEAD
    #[inline]
=======
    #[allow(clippy::wrong_self_convention)]
>>>>>>> 7dad2153
    fn is_interesting_introspection<EM, OT>(
        &mut self,
        state: &mut S,
        feedback_state: &mut Self::FeedbackState,
        manager: &mut EM,
        input: &I,
        observers: &OT,
        exit_kind: &ExitKind,
    ) -> Result<bool, Error>
    where
        EM: EventFirer<I>,
        OT: ObserversTuple<I, S>,
    {
        FL::is_pair_interesting_introspection(
            &mut self.first,
            &mut self.second,
            state,
            feedback_state,
            manager,
            input,
            observers,
            exit_kind,
        )
    }

    #[inline]
    fn append_metadata(
        &mut self,
        state: &mut S,
        feedback_state: &mut Self::FeedbackState,
        testcase: &mut Testcase<I>,
    ) -> Result<(), Error> {
        self.first
            .append_metadata(state, &mut feedback_state.state1, testcase)?;
        self.second
            .append_metadata(state, &mut feedback_state.state2, testcase)
    }

    #[inline]
    fn discard_metadata(
        &mut self,
        state: &mut S,
        feedback_state: &mut Self::FeedbackState,
        input: &I,
    ) -> Result<(), Error> {
        self.first
            .discard_metadata(state, &mut feedback_state.state1, input)?;
        self.second
            .discard_metadata(state, &mut feedback_state.state2, input)
    }

    fn init_state(&mut self) -> Result<Self::FeedbackState, Error> {
        Ok(CombinedFeedbackState {
            name: format!("{}{}", self.first.name(), self.second.name()),
            state1: self.first.init_state()?,
            state2: self.second.init_state()?,
        })
    }
}

/// Logical combination of two feedbacks
pub trait FeedbackLogic<A, B, I, S>: 'static + Debug
where
    A: Feedback<I, S>,
    B: Feedback<I, S>,
    I: Input,
    S: HasClientPerfMonitor,
{
    /// The name of this combination
    fn name() -> &'static str;

    /// If the feedback pair is interesting
    #[allow(clippy::too_many_arguments)]
    fn is_pair_interesting<EM, OT>(
        first: &mut A,
        second: &mut B,
        state: &mut S,
        feedback_state: &mut CombinedFeedbackState<A::FeedbackState, B::FeedbackState>,
        manager: &mut EM,
        input: &I,
        observers: &OT,
        exit_kind: &ExitKind,
    ) -> Result<bool, Error>
    where
        EM: EventFirer<I>,
        OT: ObserversTuple<I, S>;

    /// If this pair is interesting (with introspection features enabled)
    #[cfg(feature = "introspection")]
    #[allow(clippy::too_many_arguments)]
    fn is_pair_interesting_introspection<EM, OT>(
        first: &mut A,
        second: &mut B,
        state: &mut S,
        feedback_state: &mut CombinedFeedbackState<A::FeedbackState, B::FeedbackState>,
        manager: &mut EM,
        input: &I,
        observers: &OT,
        exit_kind: &ExitKind,
    ) -> Result<bool, Error>
    where
        EM: EventFirer<I>,
        OT: ObserversTuple<I, S>;
}

/// Eager `OR` combination of two feedbacks
#[derive(Debug, Clone)]
pub struct LogicEagerOr {}

/// Fast `OR` combination of two feedbacks
#[derive(Debug, Clone)]
pub struct LogicFastOr {}

/// Eager `AND` combination of two feedbacks
#[derive(Debug, Clone)]
pub struct LogicEagerAnd {}

/// Fast `AND` combination of two feedbacks
#[derive(Debug, Clone)]
pub struct LogicFastAnd {}

impl<A, B, I, S> FeedbackLogic<A, B, I, S> for LogicEagerOr
where
    A: Feedback<I, S>,
    B: Feedback<I, S>,
    I: Input,
    S: HasClientPerfMonitor,
{
    #[inline]
    fn name() -> &'static str {
        "Eager OR"
    }

    #[inline]
    fn is_pair_interesting<EM, OT>(
        first: &mut A,
        second: &mut B,
        state: &mut S,
        feedback_state: &mut CombinedFeedbackState<A::FeedbackState, B::FeedbackState>,
        manager: &mut EM,
        input: &I,
        observers: &OT,
        exit_kind: &ExitKind,
    ) -> Result<bool, Error>
    where
        EM: EventFirer<I>,
        OT: ObserversTuple<I, S>,
    {
        let a = first.is_interesting(
            state,
            &mut feedback_state.state1,
            manager,
            input,
            observers,
            exit_kind,
        )?;
        let b = second.is_interesting(
            state,
            &mut feedback_state.state2,
            manager,
            input,
            observers,
            exit_kind,
        )?;
        Ok(a || b)
    }

    #[inline]
    #[cfg(feature = "introspection")]
    fn is_pair_interesting_introspection<EM, OT>(
        first: &mut A,
        second: &mut B,
        state: &mut S,
        feedback_state: &mut CombinedFeedbackState<A::FeedbackState, B::FeedbackState>,
        manager: &mut EM,
        input: &I,
        observers: &OT,
        exit_kind: &ExitKind,
    ) -> Result<bool, Error>
    where
        EM: EventFirer<I>,
        OT: ObserversTuple<I, S>,
    {
        // Execute this feedback
        let a = first.is_interesting_introspection(
            state,
            &mut feedback_state.state1,
            manager,
            input,
            observers,
            exit_kind,
        )?;

        let b = second.is_interesting_introspection(
            state,
            &mut feedback_state.state2,
            manager,
            input,
            observers,
            exit_kind,
        )?;
        Ok(a || b)
    }
}

impl<A, B, I, S> FeedbackLogic<A, B, I, S> for LogicFastOr
where
    A: Feedback<I, S>,
    B: Feedback<I, S>,
    I: Input,
    S: HasClientPerfMonitor,
{
    #[inline]
    fn name() -> &'static str {
        "Fast OR"
    }

    #[inline]
    fn is_pair_interesting<EM, OT>(
        first: &mut A,
        second: &mut B,
        state: &mut S,
        feedback_state: &mut CombinedFeedbackState<A::FeedbackState, B::FeedbackState>,
        manager: &mut EM,
        input: &I,
        observers: &OT,
        exit_kind: &ExitKind,
    ) -> Result<bool, Error>
    where
        EM: EventFirer<I>,
        OT: ObserversTuple<I, S>,
    {
        let a = first.is_interesting(
            state,
            &mut feedback_state.state1,
            manager,
            input,
            observers,
            exit_kind,
        )?;
        if a {
            return Ok(true);
        }

        second.is_interesting(
            state,
            &mut feedback_state.state2,
            manager,
            input,
            observers,
            exit_kind,
        )
    }

    #[inline]
    #[cfg(feature = "introspection")]
    fn is_pair_interesting_introspection<EM, OT>(
        first: &mut A,
        second: &mut B,
        state: &mut S,
        feedback_state: &mut CombinedFeedbackState<A::FeedbackState, B::FeedbackState>,
        manager: &mut EM,
        input: &I,
        observers: &OT,
        exit_kind: &ExitKind,
    ) -> Result<bool, Error>
    where
        EM: EventFirer<I>,
        OT: ObserversTuple<I, S>,
    {
        // Execute this feedback
        let a = first.is_interesting_introspection(
            state,
            &mut feedback_state.state1,
            manager,
            input,
            observers,
            exit_kind,
        )?;

        if a {
            return Ok(true);
        }

        second.is_interesting_introspection(
            state,
            &mut feedback_state.state2,
            manager,
            input,
            observers,
            exit_kind,
        )
    }
}

impl<A, B, I, S> FeedbackLogic<A, B, I, S> for LogicEagerAnd
where
    A: Feedback<I, S>,
    B: Feedback<I, S>,
    I: Input,
    S: HasClientPerfMonitor,
{
    #[inline]
    fn name() -> &'static str {
        "Eager AND"
    }

    #[inline]
    fn is_pair_interesting<EM, OT>(
        first: &mut A,
        second: &mut B,
        state: &mut S,
        feedback_state: &mut CombinedFeedbackState<A::FeedbackState, B::FeedbackState>,
        manager: &mut EM,
        input: &I,
        observers: &OT,
        exit_kind: &ExitKind,
    ) -> Result<bool, Error>
    where
        EM: EventFirer<I>,
        OT: ObserversTuple<I, S>,
    {
        let a = first.is_interesting(
            state,
            &mut feedback_state.state1,
            manager,
            input,
            observers,
            exit_kind,
        )?;
        let b = second.is_interesting(
            state,
            &mut feedback_state.state2,
            manager,
            input,
            observers,
            exit_kind,
        )?;
        Ok(a && b)
    }

    #[inline]
    #[cfg(feature = "introspection")]
    fn is_pair_interesting_introspection<EM, OT>(
        first: &mut A,
        second: &mut B,
        state: &mut S,
        feedback_state: &mut CombinedFeedbackState<A::FeedbackState, B::FeedbackState>,
        manager: &mut EM,
        input: &I,
        observers: &OT,
        exit_kind: &ExitKind,
    ) -> Result<bool, Error>
    where
        EM: EventFirer<I>,
        OT: ObserversTuple<I, S>,
    {
        // Execute this feedback
        let a = first.is_interesting_introspection(
            state,
            &mut feedback_state.state1,
            manager,
            input,
            observers,
            exit_kind,
        )?;

        let b = second.is_interesting_introspection(
            state,
            &mut feedback_state.state2,
            manager,
            input,
            observers,
            exit_kind,
        )?;
        Ok(a && b)
    }
}

impl<A, B, I, S> FeedbackLogic<A, B, I, S> for LogicFastAnd
where
    A: Feedback<I, S>,
    B: Feedback<I, S>,
    I: Input,
    S: HasClientPerfMonitor,
{
    #[inline]
    fn name() -> &'static str {
        "Fast AND"
    }

    #[inline]
    fn is_pair_interesting<EM, OT>(
        first: &mut A,
        second: &mut B,
        state: &mut S,
        feedback_state: &mut CombinedFeedbackState<A::FeedbackState, B::FeedbackState>,
        manager: &mut EM,
        input: &I,
        observers: &OT,
        exit_kind: &ExitKind,
    ) -> Result<bool, Error>
    where
        EM: EventFirer<I>,
        OT: ObserversTuple<I, S>,
    {
        let a = first.is_interesting(
            state,
            &mut feedback_state.state1,
            manager,
            input,
            observers,
            exit_kind,
        )?;
        if !a {
            return Ok(false);
        }

        second.is_interesting(
            state,
            &mut feedback_state.state2,
            manager,
            input,
            observers,
            exit_kind,
        )
    }

    #[inline]
    #[cfg(feature = "introspection")]
    fn is_pair_interesting_introspection<EM, OT>(
        first: &mut A,
        second: &mut B,
        state: &mut S,
        feedback_state: &mut CombinedFeedbackState<A::FeedbackState, B::FeedbackState>,
        manager: &mut EM,
        input: &I,
        observers: &OT,
        exit_kind: &ExitKind,
    ) -> Result<bool, Error>
    where
        EM: EventFirer<I>,
        OT: ObserversTuple<I, S>,
    {
        // Execute this feedback
        let a = first.is_interesting_introspection(
            state,
            &mut feedback_state.state1,
            manager,
            input,
            observers,
            exit_kind,
        )?;

        if !a {
            return Ok(false);
        }

        second.is_interesting_introspection(
            state,
            &mut feedback_state.state2,
            manager,
            input,
            observers,
            exit_kind,
        )
    }
}

/// Combine two feedbacks with an eager AND operation,
/// will call all feedbacks functions even if not necessary to conclude the result
pub type EagerAndFeedback<A, B, I, S> = CombinedFeedback<A, B, LogicEagerAnd, I, S>;

/// Combine two feedbacks with an fast AND operation,
/// might skip calling feedbacks functions if not necessary to conclude the result
pub type FastAndFeedback<A, B, I, S> = CombinedFeedback<A, B, LogicFastAnd, I, S>;

/// Combine two feedbacks with an eager OR operation,
/// will call all feedbacks functions even if not necessary to conclude the result
pub type EagerOrFeedback<A, B, I, S> = CombinedFeedback<A, B, LogicEagerOr, I, S>;

/// Combine two feedbacks with an fast OR operation,
/// might skip calling feedbacks functions if not necessary to conclude the result.
/// This means any feedback that is not first might be skipped, use caution when using with
/// `TimeFeedback`
pub type FastOrFeedback<A, B, I, S> = CombinedFeedback<A, B, LogicFastOr, I, S>;

/// Compose feedbacks with an `NOT` operation
#[derive(Clone)]
pub struct NotFeedback<A, I, S>
where
    A: Feedback<I, S>,
    I: Input,
    S: HasClientPerfMonitor,
{
    /// The feedback to invert
    pub inner: A,
    /// The name
    name: String,
    phantom: PhantomData<(I, S)>,
}

impl<A, I, S> Debug for NotFeedback<A, I, S>
where
    A: Feedback<I, S>,
    I: Input,
    S: HasClientPerfMonitor,
{
    fn fmt(&self, f: &mut Formatter<'_>) -> fmt::Result {
        f.debug_struct("NotFeedback")
            .field("name", &self.name)
            .field("first", &self.inner)
            .finish()
    }
}

impl<A, I, S> Feedback<I, S> for NotFeedback<A, I, S>
where
    A: Feedback<I, S>,
    I: Input,
    S: HasClientPerfMonitor,
{
<<<<<<< HEAD
    type FeedbackState = A::FeedbackState;

    #[inline]
=======
    #[allow(clippy::wrong_self_convention)]
>>>>>>> 7dad2153
    fn is_interesting<EM, OT>(
        &mut self,
        state: &mut S,
        feedback_state: &mut Self::FeedbackState,
        manager: &mut EM,
        input: &I,
        observers: &OT,
        exit_kind: &ExitKind,
    ) -> Result<bool, Error>
    where
        EM: EventFirer<I>,
        OT: ObserversTuple<I, S>,
    {
        Ok(!self.inner.is_interesting(
            state,
            feedback_state,
            manager,
            input,
            observers,
            exit_kind,
        )?)
    }

    #[inline]
    fn append_metadata(
        &mut self,
        state: &mut S,
        feedback_state: &mut Self::FeedbackState,
        testcase: &mut Testcase<I>,
    ) -> Result<(), Error> {
        self.inner.append_metadata(state, feedback_state, testcase)
    }

    #[inline]
    fn discard_metadata(
        &mut self,
        state: &mut S,
        feedback_state: &mut Self::FeedbackState,
        input: &I,
    ) -> Result<(), Error> {
        self.inner.discard_metadata(state, feedback_state, input)
    }

    #[inline]
    fn init_state(&mut self) -> Result<Self::FeedbackState, Error> {
        self.inner.init_state()
    }
}

impl<A, I, S> Named for NotFeedback<A, I, S>
where
    A: Feedback<I, S>,
    I: Input,
    S: HasClientPerfMonitor,
{
    #[inline]
    fn name(&self) -> &str {
        &self.name
    }
}

impl<A, I, S> NotFeedback<A, I, S>
where
    A: Feedback<I, S>,
    I: Input,
    S: HasClientPerfMonitor,
{
    /// Creates a new [`NotFeedback`].
    pub fn new(first: A) -> Self {
        let name = format!("Not({})", first.name());
        Self {
            inner: first,
            name,
            phantom: PhantomData,
        }
    }
}

/// Variadic macro to create a chain of [`AndFeedback`](EagerAndFeedback)
#[macro_export]
macro_rules! feedback_and {
    ( $last:expr ) => { $last };

    ( $head:expr, $($tail:expr), +) => {
        // recursive call
        $crate::feedbacks::EagerAndFeedback::new($head , feedback_and!($($tail),+))
    };
}
///
/// Variadic macro to create a chain of (fast) [`AndFeedback`](FastAndFeedback)
#[macro_export]
macro_rules! feedback_and_fast {
    ( $last:expr ) => { $last };

    ( $head:expr, $($tail:expr), +) => {
        // recursive call
        $crate::feedbacks::FastAndFeedback::new($head , feedback_and_fast!($($tail),+))
    };
}

/// Variadic macro to create a chain of [`OrFeedback`](EagerOrFeedback)
#[macro_export]
macro_rules! feedback_or {
    ( $last:expr ) => { $last };

    ( $head:expr, $($tail:expr), +) => {
        // recursive call
        $crate::feedbacks::EagerOrFeedback::new($head , feedback_or!($($tail),+))
    };
}

/// Combines multiple feedbacks with an `OR` operation, not executing feedbacks after the first positive result
#[macro_export]
macro_rules! feedback_or_fast {
    ( $last:expr ) => { $last };

    ( $head:expr, $($tail:expr), +) => {
        // recursive call
        $crate::feedbacks::FastOrFeedback::new($head , feedback_or_fast!($($tail),+))
    };
}

/// Variadic macro to create a [`NotFeedback`]
#[macro_export]
macro_rules! feedback_not {
    ( $last:expr ) => {
        $crate::feedbacks::NotFeedback::new($last)
    };
}

/// Hack to use () as empty Feedback
impl<I, S> Feedback<I, S> for ()
where
    I: Input,
    S: HasClientPerfMonitor,
{
<<<<<<< HEAD
    type FeedbackState = NopFeedbackState;

    #[inline]
=======
    #[allow(clippy::wrong_self_convention)]
>>>>>>> 7dad2153
    fn is_interesting<EM, OT>(
        &mut self,
        _state: &mut S,
        _feedback_state: &mut Self::FeedbackState,
        _manager: &mut EM,
        _input: &I,
        _observers: &OT,
        _exit_kind: &ExitKind,
    ) -> Result<bool, Error>
    where
        EM: EventFirer<I>,
        OT: ObserversTuple<I, S>,
    {
        Ok(false)
    }

    #[inline]
    fn init_state(&mut self) -> Result<Self::FeedbackState, Error> {
        Ok(NopFeedbackState {})
    }
}

impl Named for () {
    #[inline]
    fn name(&self) -> &str {
        "Empty"
    }
}

/// A [`CrashFeedback`] reports as interesting if the target crashed.
#[derive(Serialize, Deserialize, Clone, Debug)]
pub struct CrashFeedback {}

impl<I, S> Feedback<I, S> for CrashFeedback
where
    I: Input,
    S: HasClientPerfMonitor,
{
<<<<<<< HEAD
    type FeedbackState = NopFeedbackState;

    #[inline]
=======
    #[allow(clippy::wrong_self_convention)]
>>>>>>> 7dad2153
    fn is_interesting<EM, OT>(
        &mut self,
        _state: &mut S,
        _feedback_state: &mut Self::FeedbackState,
        _manager: &mut EM,
        _input: &I,
        _observers: &OT,
        exit_kind: &ExitKind,
    ) -> Result<bool, Error>
    where
        EM: EventFirer<I>,
        OT: ObserversTuple<I, S>,
    {
        if let ExitKind::Crash = exit_kind {
            Ok(true)
        } else {
            Ok(false)
        }
    }

    #[inline]
    fn init_state(&mut self) -> Result<Self::FeedbackState, Error> {
        Ok(NopFeedbackState {})
    }
}

impl Named for CrashFeedback {
    #[inline]
    fn name(&self) -> &str {
        "CrashFeedback"
    }
}

impl CrashFeedback {
    /// Creates a new [`CrashFeedback`]
    #[must_use]
    pub fn new() -> Self {
        Self {}
    }
}

impl Default for CrashFeedback {
    fn default() -> Self {
        Self::new()
    }
}

/// A [`TimeoutFeedback`] reduces the timeout value of a run.
#[derive(Serialize, Deserialize, Clone, Debug)]
pub struct TimeoutFeedback {}

impl<I, S> Feedback<I, S> for TimeoutFeedback
where
    I: Input,
    S: HasClientPerfMonitor,
{
<<<<<<< HEAD
    type FeedbackState = NopFeedbackState;

    #[inline]
=======
    #[allow(clippy::wrong_self_convention)]
>>>>>>> 7dad2153
    fn is_interesting<EM, OT>(
        &mut self,
        _state: &mut S,
        _feedback_state: &mut Self::FeedbackState,
        _manager: &mut EM,
        _input: &I,
        _observers: &OT,
        exit_kind: &ExitKind,
    ) -> Result<bool, Error>
    where
        EM: EventFirer<I>,
        OT: ObserversTuple<I, S>,
    {
        if let ExitKind::Timeout = exit_kind {
            Ok(true)
        } else {
            Ok(false)
        }
    }

    #[inline]
    fn init_state(&mut self) -> Result<Self::FeedbackState, Error> {
        Ok(NopFeedbackState {})
    }
}

impl Named for TimeoutFeedback {
    #[inline]
    fn name(&self) -> &str {
        "TimeoutFeedback"
    }
}

impl TimeoutFeedback {
    /// Returns a new [`TimeoutFeedback`].
    #[must_use]
    pub fn new() -> Self {
        Self {}
    }
}

impl Default for TimeoutFeedback {
    fn default() -> Self {
        Self::new()
    }
}

/// Nop feedback that annotates execution time in the new testcase, if any
/// for this Feedback, the testcase is never interesting (use with an OR).
/// It decides, if the given [`TimeObserver`] value of a run is interesting.
#[derive(Serialize, Deserialize, Clone, Debug)]
pub struct TimeFeedback {
    exec_time: Option<Duration>,
    name: String,
}

impl<I, S> Feedback<I, S> for TimeFeedback
where
    I: Input,
    S: HasClientPerfMonitor,
{
<<<<<<< HEAD
    type FeedbackState = NopFeedbackState;

=======
    #[allow(clippy::wrong_self_convention)]
>>>>>>> 7dad2153
    fn is_interesting<EM, OT>(
        &mut self,
        _state: &mut S,
        _feedback_state: &mut Self::FeedbackState,
        _manager: &mut EM,
        _input: &I,
        observers: &OT,
        _exit_kind: &ExitKind,
    ) -> Result<bool, Error>
    where
        EM: EventFirer<I>,
        OT: ObserversTuple<I, S>,
    {
        // TODO Replace with match_name_type when stable
        let observer = observers.match_name::<TimeObserver>(self.name()).unwrap();
        self.exec_time = *observer.last_runtime();
        Ok(false)
    }

    /// Append to the testcase the generated metadata in case of a new corpus item
    #[inline]
    fn append_metadata(
        &mut self,
        _state: &mut S,
        _feedback_state: &mut Self::FeedbackState,
        testcase: &mut Testcase<I>,
    ) -> Result<(), Error> {
        *testcase.exec_time_mut() = self.exec_time;
        self.exec_time = None;
        Ok(())
    }

    /// Discard the stored metadata in case that the testcase is not added to the corpus
    #[inline]
    fn discard_metadata(
        &mut self,
        _state: &mut S,
        _feedback_state: &mut Self::FeedbackState,
        _input: &I,
    ) -> Result<(), Error> {
        self.exec_time = None;
        Ok(())
    }

    #[inline]
    fn init_state(&mut self) -> Result<Self::FeedbackState, Error> {
        Ok(NopFeedbackState {})
    }
}

impl Named for TimeFeedback {
    #[inline]
    fn name(&self) -> &str {
        self.name.as_str()
    }
}

impl TimeFeedback {
    /// Creates a new [`TimeFeedback`], deciding if the value of a [`TimeObserver`] with the given `name` of a run is interesting.
    #[must_use]
    pub fn new(name: &'static str) -> Self {
        Self {
            exec_time: None,
            name: name.to_string(),
        }
    }

    /// Creates a new [`TimeFeedback`], deciding if the given [`TimeObserver`] value of a run is interesting.
    #[must_use]
    pub fn new_with_observer(observer: &TimeObserver) -> Self {
        Self {
            exec_time: None,
            name: observer.name().to_string(),
        }
    }
}<|MERGE_RESOLUTION|>--- conflicted
+++ resolved
@@ -51,15 +51,11 @@
     I: Input,
     S: HasClientPerfMonitor,
 {
-<<<<<<< HEAD
     /// The feedback's state.
     type FeedbackState: FeedbackState;
 
     /// `is_interesting` returns if the input last evaluated is worth adding to the corpus
-=======
-    /// `is_interesting ` return if an input is worth the addition to the corpus
     #[allow(clippy::wrong_self_convention)]
->>>>>>> 7dad2153
     fn is_interesting<EM, OT>(
         &mut self,
         state: &mut S,
@@ -363,13 +359,9 @@
     I: Input,
     S: HasClientPerfMonitor + Debug,
 {
-<<<<<<< HEAD
     type FeedbackState = CombinedFeedbackState<A::FeedbackState, B::FeedbackState>;
 
-    #[inline]
-=======
     #[allow(clippy::wrong_self_convention)]
->>>>>>> 7dad2153
     fn is_interesting<EM, OT>(
         &mut self,
         state: &mut S,
@@ -396,11 +388,7 @@
     }
 
     #[cfg(feature = "introspection")]
-<<<<<<< HEAD
-    #[inline]
-=======
     #[allow(clippy::wrong_self_convention)]
->>>>>>> 7dad2153
     fn is_interesting_introspection<EM, OT>(
         &mut self,
         state: &mut S,
@@ -923,13 +911,10 @@
     I: Input,
     S: HasClientPerfMonitor,
 {
-<<<<<<< HEAD
     type FeedbackState = A::FeedbackState;
 
     #[inline]
-=======
     #[allow(clippy::wrong_self_convention)]
->>>>>>> 7dad2153
     fn is_interesting<EM, OT>(
         &mut self,
         state: &mut S,
@@ -1066,13 +1051,10 @@
     I: Input,
     S: HasClientPerfMonitor,
 {
-<<<<<<< HEAD
     type FeedbackState = NopFeedbackState;
 
     #[inline]
-=======
     #[allow(clippy::wrong_self_convention)]
->>>>>>> 7dad2153
     fn is_interesting<EM, OT>(
         &mut self,
         _state: &mut S,
@@ -1111,13 +1093,10 @@
     I: Input,
     S: HasClientPerfMonitor,
 {
-<<<<<<< HEAD
     type FeedbackState = NopFeedbackState;
 
     #[inline]
-=======
     #[allow(clippy::wrong_self_convention)]
->>>>>>> 7dad2153
     fn is_interesting<EM, OT>(
         &mut self,
         _state: &mut S,
@@ -1174,13 +1153,10 @@
     I: Input,
     S: HasClientPerfMonitor,
 {
-<<<<<<< HEAD
     type FeedbackState = NopFeedbackState;
 
     #[inline]
-=======
     #[allow(clippy::wrong_self_convention)]
->>>>>>> 7dad2153
     fn is_interesting<EM, OT>(
         &mut self,
         _state: &mut S,
@@ -1242,12 +1218,9 @@
     I: Input,
     S: HasClientPerfMonitor,
 {
-<<<<<<< HEAD
     type FeedbackState = NopFeedbackState;
 
-=======
     #[allow(clippy::wrong_self_convention)]
->>>>>>> 7dad2153
     fn is_interesting<EM, OT>(
         &mut self,
         _state: &mut S,

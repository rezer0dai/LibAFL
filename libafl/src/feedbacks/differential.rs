--- conflicted
+++ resolved
@@ -123,16 +123,12 @@
     O1: Observer<I, S> + PartialEq<O2>,
     O2: Observer<I, S>,
 {
-<<<<<<< HEAD
     type FeedbackState = NopFeedbackState;
 
-    #[inline]
-=======
     #[allow(clippy::wrong_self_convention)]
->>>>>>> 7dad2153
     fn is_interesting<EM, OT>(
         &mut self,
-        _state: &mut S,
+        _: &mut S,
         _feedback_state: &mut Self::FeedbackState,
         _manager: &mut EM,
         _input: &I,

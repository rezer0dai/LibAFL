//! Expose QEMU user `LibAFL` C api to Rust

use core::{
    convert::Into,
    ffi::c_void,
    mem::{size_of, transmute, MaybeUninit},
    ptr::{addr_of, addr_of_mut, copy_nonoverlapping, null},
};
use libc::c_int;
use num_enum::{IntoPrimitive, TryFromPrimitive};
use num_traits::Num;
use std::{slice::from_raw_parts, str::from_utf8_unchecked};
use strum_macros::EnumIter;

#[cfg(feature = "python")]
use pyo3::{prelude::*, PyIterProtocol};

pub const SKIP_EXEC_HOOK: u64 = u64::MAX;

#[derive(IntoPrimitive, TryFromPrimitive, Debug, Clone, Copy, EnumIter, PartialEq)]
#[repr(i32)]
pub enum MmapPerms {
    None = 0,
    Read = libc::PROT_READ,
    Write = libc::PROT_WRITE,
    Execute = libc::PROT_EXEC,
    ReadWrite = libc::PROT_READ | libc::PROT_WRITE,
    ReadExecute = libc::PROT_READ | libc::PROT_EXEC,
    WriteExecute = libc::PROT_WRITE | libc::PROT_EXEC,
    ReadWriteExecute = libc::PROT_READ | libc::PROT_WRITE | libc::PROT_EXEC,
}

impl MmapPerms {
    #[must_use]
    pub fn is_r(&self) -> bool {
        matches!(
            self,
            MmapPerms::Read
                | MmapPerms::ReadWrite
                | MmapPerms::ReadExecute
                | MmapPerms::ReadWriteExecute
        )
    }

    #[must_use]
    pub fn is_w(&self) -> bool {
        matches!(
            self,
            MmapPerms::Write
                | MmapPerms::ReadWrite
                | MmapPerms::WriteExecute
                | MmapPerms::ReadWriteExecute
        )
    }

    #[must_use]
    pub fn is_x(&self) -> bool {
        matches!(
            self,
            MmapPerms::Execute
                | MmapPerms::ReadExecute
                | MmapPerms::WriteExecute
                | MmapPerms::ReadWriteExecute
        )
    }
}

#[cfg(feature = "python")]
impl IntoPy<PyObject> for MmapPerms {
    fn into_py(self, py: Python) -> PyObject {
        let n: i32 = self.into();
        n.into_py(py)
    }
}

#[repr(C)]
#[cfg_attr(feature = "python", pyclass)]
#[cfg_attr(feature = "python", derive(FromPyObject))]
pub struct SyscallHookResult {
    pub retval: u64,
    pub skip_syscall: bool,
}

#[cfg(feature = "python")]
#[pymethods]
impl SyscallHookResult {
    #[new]
    #[must_use]
    pub fn new(value: Option<u64>) -> Self {
        value.map_or(
            Self {
                retval: 0,
                skip_syscall: false,
            },
            |v| Self {
                retval: v,
                skip_syscall: true,
            },
        )
    }
}

#[cfg(not(feature = "python"))]
impl SyscallHookResult {
    #[must_use]
    pub fn new(value: Option<u64>) -> Self {
        value.map_or(
            Self {
                retval: 0,
                skip_syscall: false,
            },
            |v| Self {
                retval: v,
                skip_syscall: true,
            },
        )
    }
}

#[repr(C)]
#[cfg_attr(feature = "python", pyclass(unsendable))]
pub struct MapInfo {
    start: u64,
    end: u64,
    offset: u64,
    path: *const u8,
    flags: i32,
    is_priv: i32,
}

#[cfg_attr(feature = "python", pymethods)]
impl MapInfo {
    #[must_use]
    pub fn start(&self) -> u64 {
        self.start
    }

    #[must_use]
    pub fn end(&self) -> u64 {
        self.end
    }

    #[must_use]
    pub fn offset(&self) -> u64 {
        self.offset
    }

    #[must_use]
    pub fn path(&self) -> Option<&str> {
        if self.path.is_null() {
            None
        } else {
            unsafe {
                Some(from_utf8_unchecked(from_raw_parts(
                    self.path,
                    strlen(self.path),
                )))
            }
        }
    }

    #[must_use]
    pub fn flags(&self) -> MmapPerms {
        MmapPerms::try_from(self.flags).unwrap()
    }

    #[must_use]
    pub fn is_priv(&self) -> bool {
        self.is_priv != 0
    }
}

extern "C" {
    fn qemu_user_init(argc: i32, argv: *const *const u8, envp: *const *const u8) -> i32;

    fn libafl_qemu_write_reg(reg: i32, val: *const u8) -> i32;
    fn libafl_qemu_read_reg(reg: i32, val: *mut u8) -> i32;
    fn libafl_qemu_num_regs() -> i32;
    fn libafl_qemu_set_breakpoint(addr: u64) -> i32;
    fn libafl_qemu_remove_breakpoint(addr: u64) -> i32;
    fn libafl_qemu_set_hook(addr: u64, callback: extern "C" fn(u64), val: u64) -> i32;
    fn libafl_qemu_remove_hook(addr: u64) -> i32;
    fn libafl_qemu_run() -> i32;
    fn libafl_load_addr() -> u64;
    fn libafl_get_brk() -> u64;
    fn libafl_set_brk(brk: u64) -> u64;

    fn strlen(s: *const u8) -> usize;

    /// abi_long target_mmap(abi_ulong start, abi_ulong len, int target_prot, int flags, int fd, abi_ulong offset)
    fn target_mmap(start: u64, len: u64, target_prot: i32, flags: i32, fd: i32, offset: u64)
        -> u64;

<<<<<<< HEAD
    /// int target_mprotect(abi_ulong start, abi_ulong len, int prot)
=======
    /// int target_mprotect(abi_ulong start, abi_ulong len, int prot);
>>>>>>> ab7d1634
    fn target_mprotect(start: u64, len: u64, target_prot: i32) -> i32;

    /// int target_munmap(abi_ulong start, abi_ulong len)
    fn target_munmap(start: u64, len: u64) -> i32;

    fn read_self_maps() -> *const c_void;
    fn free_self_maps(map_info: *const c_void);

    fn libafl_maps_next(map_info: *const c_void, ret: *mut MapInfo) -> *const c_void;

    static exec_path: *const u8;
    static guest_base: usize;

    static mut libafl_exec_edge_hook: unsafe extern "C" fn(u64);
    static mut libafl_gen_edge_hook: unsafe extern "C" fn(u64, u64) -> u64;
    static mut libafl_exec_block_hook: unsafe extern "C" fn(u64);
    static mut libafl_gen_block_hook: unsafe extern "C" fn(u64) -> u64;

    static mut libafl_exec_read_hook1: unsafe extern "C" fn(u64, u64);
    static mut libafl_exec_read_hook2: unsafe extern "C" fn(u64, u64);
    static mut libafl_exec_read_hook4: unsafe extern "C" fn(u64, u64);
    static mut libafl_exec_read_hook8: unsafe extern "C" fn(u64, u64);
    static mut libafl_exec_read_hookN: unsafe extern "C" fn(u64, u64, u32);
    static mut libafl_gen_read_hook: unsafe extern "C" fn(u32) -> u64;

    static mut libafl_exec_write_hook1: unsafe extern "C" fn(u64, u64);
    static mut libafl_exec_write_hook2: unsafe extern "C" fn(u64, u64);
    static mut libafl_exec_write_hook4: unsafe extern "C" fn(u64, u64);
    static mut libafl_exec_write_hook8: unsafe extern "C" fn(u64, u64);
    static mut libafl_exec_write_hookN: unsafe extern "C" fn(u64, u64, u32);
    static mut libafl_gen_write_hook: unsafe extern "C" fn(u32) -> u64;

    static mut libafl_exec_cmp_hook1: unsafe extern "C" fn(u64, u8, u8);
    static mut libafl_exec_cmp_hook2: unsafe extern "C" fn(u64, u16, u16);
    static mut libafl_exec_cmp_hook4: unsafe extern "C" fn(u64, u32, u32);
    static mut libafl_exec_cmp_hook8: unsafe extern "C" fn(u64, u64, u64);
    static mut libafl_gen_cmp_hook: unsafe extern "C" fn(u64, u32) -> u64;

    static mut libafl_pre_syscall_hook:
        unsafe extern "C" fn(i32, u64, u64, u64, u64, u64, u64, u64, u64) -> SyscallHookResult;
    static mut libafl_post_syscall_hook:
        unsafe extern "C" fn(u64, i32, u64, u64, u64, u64, u64, u64, u64, u64) -> u64;
}

#[cfg_attr(feature = "python", pyclass(unsendable))]
pub struct GuestMaps {
    orig_c_iter: *const c_void,
    c_iter: *const c_void,
}

// Consider a private new only for Emulator
impl GuestMaps {
    #[must_use]
    pub(crate) fn new() -> Self {
        unsafe {
            let maps = read_self_maps();
            Self {
                orig_c_iter: maps,
                c_iter: maps,
            }
        }
    }
}

impl Iterator for GuestMaps {
    type Item = MapInfo;

    #[allow(clippy::uninit_assumed_init)]
    fn next(&mut self) -> Option<Self::Item> {
        if self.c_iter.is_null() {
            return None;
        }
        unsafe {
            let mut ret: MapInfo = MaybeUninit::uninit().assume_init();
            self.c_iter = libafl_maps_next(self.c_iter, addr_of_mut!(ret));
            if self.c_iter.is_null() {
                None
            } else {
                Some(ret)
            }
        }
    }
}

#[cfg(feature = "python")]
#[pyproto]
impl PyIterProtocol for GuestMaps {
    fn __iter__(slf: PyRef<Self>) -> PyRef<Self> {
        slf
    }
    fn __next__(mut slf: PyRefMut<Self>) -> Option<PyObject> {
        Python::with_gil(|py| slf.next().map(|x| x.into_py(py)))
    }
}

impl Drop for GuestMaps {
    fn drop(&mut self) {
        unsafe {
            free_self_maps(self.orig_c_iter);
        }
    }
}

static mut EMULATOR_IS_INITIALIZED: bool = false;

#[derive(Debug)]
pub struct Emulator {
    _private: (),
}

#[allow(clippy::unused_self)]
impl Emulator {
    #[allow(clippy::must_use_candidate, clippy::similar_names)]
    pub fn new(args: &[String], env: &[(String, String)]) -> Emulator {
        unsafe {
            assert!(!EMULATOR_IS_INITIALIZED);
        }
        assert!(!args.is_empty());
        let args: Vec<String> = args.iter().map(|x| x.clone() + "\0").collect();
        let argv: Vec<*const u8> = args.iter().map(|x| x.as_bytes().as_ptr()).collect();
        assert!(argv.len() < i32::MAX as usize);
        let env_strs: Vec<String> = env
            .iter()
            .map(|(k, v)| format!("{}={}\0", &k, &v))
            .collect();
        let mut envp: Vec<*const u8> = env_strs.iter().map(|x| x.as_bytes().as_ptr()).collect();
        envp.push(null());
        #[allow(clippy::cast_possible_wrap)]
        let argc = argv.len() as i32;
        unsafe {
            qemu_user_init(
                argc,
                argv.as_ptr() as *const *const u8,
                envp.as_ptr() as *const *const u8,
            );
            EMULATOR_IS_INITIALIZED = true;
        }
        Emulator { _private: () }
    }

    #[must_use]
    pub(crate) fn new_empty() -> Emulator {
        Emulator { _private: () }
    }

    /// This function gets the memory mappings from the emulator.
    #[must_use]
    pub fn mappings(&self) -> GuestMaps {
        GuestMaps::new()
    }

    /// Write a value to a guest address.
    ///
    /// # Safety
    /// This will write to a translated guest address (using `g2h`).
    /// It just adds `guest_base` and writes to that location, without checking the bounds.
    /// This may only be safely used for valid guest addresses!
    pub unsafe fn write_mem<T>(&self, addr: u64, buf: &[T]) {
        let host_addr = self.g2h(addr);
        copy_nonoverlapping(
            buf.as_ptr() as *const _ as *const u8,
            host_addr,
            buf.len() * size_of::<T>(),
        );
    }

    /// Read a value from a guest address.
    ///
    /// # Safety
    /// This will read from a translated guest address (using `g2h`).
    /// It just adds `guest_base` and writes to that location, without checking the bounds.
    /// This may only be safely used for valid guest addresses!
    pub unsafe fn read_mem<T>(&self, addr: u64, buf: &mut [T]) {
        let host_addr = self.g2h(addr);
        copy_nonoverlapping(
            host_addr as *const u8,
            buf.as_mut_ptr() as *mut _ as *mut u8,
            buf.len() * size_of::<T>(),
        );
    }

    #[must_use]
    pub fn num_regs(&self) -> i32 {
        unsafe { libafl_qemu_num_regs() }
    }

    pub fn write_reg<R, T>(&self, reg: R, val: T) -> Result<(), String>
    where
        T: Num + PartialOrd + Copy,
        R: Into<i32>,
    {
        let reg = reg.into();
        let success = unsafe { libafl_qemu_write_reg(reg, addr_of!(val) as *const u8) };
        if success == 0 {
            Err(format!("Failed to write to register {}", reg))
        } else {
            Ok(())
        }
    }

    pub fn read_reg<R, T>(&self, reg: R) -> Result<T, String>
    where
        T: Num + PartialOrd + Copy,
        R: Into<i32>,
    {
        let reg = reg.into();
        let mut val = T::zero();
        let success = unsafe { libafl_qemu_read_reg(reg, addr_of_mut!(val) as *mut u8) };
        if success == 0 {
            Err(format!("Failed to read register {}", reg))
        } else {
            Ok(val)
        }
    }

    pub fn set_breakpoint(&self, addr: u64) {
        unsafe {
            libafl_qemu_set_breakpoint(addr);
        }
    }

    pub fn remove_breakpoint(&self, addr: u64) {
        unsafe {
            libafl_qemu_remove_breakpoint(addr);
        }
    }

    pub fn set_hook(&self, addr: u64, callback: extern "C" fn(u64), val: u64) {
        unsafe {
            libafl_qemu_set_hook(addr, callback, val);
        }
    }

    pub fn remove_hook(&self, addr: u64) {
        unsafe {
            libafl_qemu_remove_hook(addr);
        }
    }

    /// This function will run the emulator until the next breakpoint, or until finish.
    /// # Safety
    ///
    /// Should, in general, be safe to call.
    /// Of course, the emulated target is not contained securely and can corrupt state or interact with the operating system.
    pub unsafe fn run(&self) {
        libafl_qemu_run();
    }

    #[must_use]
    pub fn g2h<T>(&self, addr: u64) -> *mut T {
        unsafe { transmute(addr + guest_base as u64) }
    }

    #[must_use]
    pub fn h2g<T>(&self, addr: *const T) -> u64 {
        unsafe { (addr as usize - guest_base) as u64 }
    }

    #[must_use]
    pub fn binary_path<'a>(&self) -> &'a str {
        unsafe { from_utf8_unchecked(from_raw_parts(exec_path, strlen(exec_path))) }
    }

    #[must_use]
    pub fn load_addr(&self) -> u64 {
        unsafe { libafl_load_addr() }
    }

    #[must_use]
    pub fn get_brk(&self) -> u64 {
        unsafe { libafl_get_brk() }
    }

    pub fn set_brk(&self, brk: u64) {
        unsafe { libafl_set_brk(brk) };
    }

    fn mmap(&self, addr: u64, size: usize, perms: MmapPerms, flags: c_int) -> Result<u64, ()> {
        let res = unsafe { target_mmap(addr, size as u64, perms.into(), flags, -1, 0) };
        if res == 0 {
            Err(())
        } else {
            Ok(res)
        }
    }

<<<<<<< HEAD
    pub fn change_prot(&self, addr: u64, size: usize, perms: MmapPerms) -> bool {
        let res = unsafe { target_mprotect(addr, size as u64, perms.into()) };
        return res > 0;
=======
    pub fn map_private(&self, addr: u64, size: usize, perms: MmapPerms) -> Result<u64, String> {
        self.mmap(
            addr,
            size,
            perms.into(),
            libc::MAP_PRIVATE | libc::MAP_ANONYMOUS,
        )
        .map_err(|_| format!("Failed to map {}", addr))
    }

    pub fn map_fixed(&self, addr: u64, size: usize, perms: MmapPerms) -> Result<u64, String> {
        self.mmap(
            addr,
            size,
            perms.into(),
            libc::MAP_FIXED | libc::MAP_PRIVATE | libc::MAP_ANONYMOUS,
        )
        .map_err(|_| format!("Failed to map {}", addr))
    }

    pub fn mprotect(&self, addr: u64, size: usize, perms: MmapPerms) -> Result<(), String> {
        let res = unsafe { target_mprotect(addr, size as u64, perms.into()) };
        if res == 0 {
            Ok(())
        } else {
            Err(format!("Failed to mprotect {}", addr))
        }
>>>>>>> ab7d1634
    }

    pub fn unmap(&self, addr: u64, size: usize) -> Result<(), String> {
        if unsafe { target_munmap(addr, size as u64) } == 0 {
            Ok(())
        } else {
            Err(format!("Failed to unmap {}", addr))
        }
    }

    // TODO add has_X_hook() and panic when setting a hook for the second time

    pub fn set_exec_edge_hook(&self, hook: extern "C" fn(id: u64)) {
        unsafe {
            libafl_exec_edge_hook = hook;
        }
    }

    pub fn set_gen_edge_hook(&self, hook: extern "C" fn(src: u64, dest: u64) -> u64) {
        unsafe {
            libafl_gen_edge_hook = hook;
        }
    }

    pub fn set_exec_block_hook(&self, hook: extern "C" fn(pc: u64)) {
        unsafe {
            libafl_exec_block_hook = hook;
        }
    }

    pub fn set_gen_block_hook(&self, hook: extern "C" fn(pc: u64) -> u64) {
        unsafe {
            libafl_gen_block_hook = hook;
        }
    }

    pub fn set_exec_read1_hook(&self, hook: extern "C" fn(id: u64, addr: u64)) {
        unsafe {
            libafl_exec_read_hook1 = hook;
        }
    }

    pub fn set_exec_read2_hook(&self, hook: extern "C" fn(id: u64, addr: u64)) {
        unsafe {
            libafl_exec_read_hook2 = hook;
        }
    }

    pub fn set_exec_read4_hook(&self, hook: extern "C" fn(id: u64, addr: u64)) {
        unsafe {
            libafl_exec_read_hook4 = hook;
        }
    }

    pub fn set_exec_read8_hook(&self, hook: extern "C" fn(id: u64, addr: u64)) {
        unsafe {
            libafl_exec_read_hook8 = hook;
        }
    }

    pub fn set_exec_read_n_hook(&self, hook: extern "C" fn(id: u64, addr: u64, size: u32)) {
        unsafe {
            libafl_exec_read_hookN = hook;
        }
    }

    pub fn set_gen_read_hook(&self, hook: extern "C" fn(size: u32) -> u64) {
        unsafe {
            libafl_gen_read_hook = hook;
        }
    }

    pub fn set_exec_write1_hook(&self, hook: extern "C" fn(id: u64, addr: u64)) {
        unsafe {
            libafl_exec_write_hook1 = hook;
        }
    }

    pub fn set_exec_write2_hook(&self, hook: extern "C" fn(id: u64, addr: u64)) {
        unsafe {
            libafl_exec_write_hook2 = hook;
        }
    }

    pub fn set_exec_write4_hook(&self, hook: extern "C" fn(id: u64, addr: u64)) {
        unsafe {
            libafl_exec_write_hook4 = hook;
        }
    }

    pub fn set_exec_write8_hook(&self, hook: extern "C" fn(id: u64, addr: u64)) {
        unsafe {
            libafl_exec_write_hook8 = hook;
        }
    }

    pub fn set_exec_write_n_hook(&self, hook: extern "C" fn(id: u64, addr: u64, size: u32)) {
        unsafe {
            libafl_exec_write_hookN = hook;
        }
    }

    // TODO add pc arg
    pub fn set_gen_write_hook(&self, hook: extern "C" fn(size: u32) -> u64) {
        unsafe {
            libafl_gen_write_hook = hook;
        }
    }

    pub fn set_exec_cmp1_hook(&self, hook: extern "C" fn(id: u64, v0: u8, v1: u8)) {
        unsafe {
            libafl_exec_cmp_hook1 = hook;
        }
    }

    pub fn set_exec_cmp2_hook(&self, hook: extern "C" fn(id: u64, v0: u16, v1: u16)) {
        unsafe {
            libafl_exec_cmp_hook2 = hook;
        }
    }

    pub fn set_exec_cmp4_hook(&self, hook: extern "C" fn(id: u64, v0: u32, v1: u32)) {
        unsafe {
            libafl_exec_cmp_hook4 = hook;
        }
    }

    pub fn set_exec_cmp8_hook(&self, hook: extern "C" fn(id: u64, v0: u64, v1: u64)) {
        unsafe {
            libafl_exec_cmp_hook8 = hook;
        }
    }

    pub fn set_gen_cmp_hook(&self, hook: extern "C" fn(pc: u64, size: u32) -> u64) {
        unsafe {
            libafl_gen_cmp_hook = hook;
        }
    }

    pub fn set_pre_syscall_hook(
        &self,
        hook: extern "C" fn(i32, u64, u64, u64, u64, u64, u64, u64, u64) -> SyscallHookResult,
    ) {
        unsafe {
            libafl_pre_syscall_hook = hook;
        }
    }

    pub fn set_post_syscall_hook(
        &self,
        hook: extern "C" fn(u64, i32, u64, u64, u64, u64, u64, u64, u64, u64) -> u64,
    ) {
        unsafe {
            libafl_post_syscall_hook = hook;
        }
    }
}

#[cfg(feature = "python")]
pub mod pybind {
    use super::{MmapPerms, SyscallHookResult};
    use core::mem::transmute;
    use pyo3::exceptions::PyValueError;
    use pyo3::{prelude::*, types::PyInt};
    use std::convert::TryFrom;

    static mut PY_SYSCALL_HOOK: Option<PyObject> = None;
    static mut PY_GENERIC_HOOKS: Vec<(u64, PyObject)> = vec![];

    extern "C" fn py_syscall_hook_wrapper(
        sys_num: i32,
        a0: u64,
        a1: u64,
        a2: u64,
        a3: u64,
        a4: u64,
        a5: u64,
        a6: u64,
        a7: u64,
    ) -> SyscallHookResult {
        unsafe { PY_SYSCALL_HOOK.as_ref() }.map_or_else(
            || SyscallHookResult::new(None),
            |obj| {
                let args = (sys_num, a0, a1, a2, a3, a4, a5, a6, a7);
                Python::with_gil(|py| {
                    let ret = obj.call1(py, args).expect("Error in the syscall hook");
                    let any = ret.as_ref(py);
                    if any.is_none() {
                        SyscallHookResult::new(None)
                    } else {
                        let a: Result<&PyInt, _> = any.cast_as();
                        if let Ok(i) = a {
                            SyscallHookResult::new(Some(
                                i.extract().expect("Invalid syscall hook return value"),
                            ))
                        } else {
                            SyscallHookResult::extract(any)
                                .expect("The syscall hook must return a SyscallHookResult")
                        }
                    }
                })
            },
        )
    }

    extern "C" fn py_generic_hook_wrapper(idx: u64) {
        let obj = unsafe { &PY_GENERIC_HOOKS[idx as usize].1 };
        Python::with_gil(|py| {
            obj.call0(py).expect("Error in the hook");
        });
    }

    #[pyclass(unsendable)]
    pub struct Emulator {
        pub emu: super::Emulator,
    }

    #[pymethods]
    impl Emulator {
        #[allow(clippy::needless_pass_by_value)]
        #[new]
        fn new(args: Vec<String>, env: Vec<(String, String)>) -> Emulator {
            Emulator {
                emu: super::Emulator::new(&args, &env),
            }
        }

        fn write_mem(&self, addr: u64, buf: &[u8]) {
            unsafe {
                self.emu.write_mem(addr, buf);
            }
        }

        fn read_mem(&self, addr: u64, size: usize) -> Vec<u8> {
            let mut buf = vec![0; size];
            unsafe {
                self.emu.read_mem(addr, &mut buf);
            }
            buf
        }

        fn num_regs(&self) -> i32 {
            self.emu.num_regs()
        }

        fn write_reg(&self, reg: i32, val: u64) -> PyResult<()> {
            self.emu.write_reg(reg, val).map_err(PyValueError::new_err)
        }

        fn read_reg(&self, reg: i32) -> PyResult<u64> {
            self.emu.read_reg(reg).map_err(PyValueError::new_err)
        }

        fn set_breakpoint(&self, addr: u64) {
            self.emu.set_breakpoint(addr);
        }

        fn remove_breakpoint(&self, addr: u64) {
            self.emu.remove_breakpoint(addr);
        }

        fn run(&self) {
            unsafe {
                self.emu.run();
            }
        }

        fn g2h(&self, addr: u64) -> u64 {
            self.emu.g2h::<*const u8>(addr) as u64
        }

        fn h2g(&self, addr: u64) -> u64 {
            self.emu.h2g(unsafe { transmute::<_, *const u8>(addr) })
        }

        fn binary_path(&self) -> String {
            self.emu.binary_path().to_owned()
        }

        fn load_addr(&self) -> u64 {
            self.emu.load_addr()
        }

        fn map_private(&self, addr: u64, size: usize, perms: i32) -> PyResult<u64> {
            if let Ok(p) = MmapPerms::try_from(perms) {
                self.emu
                    .map_private(addr, size, p)
                    .map_err(PyValueError::new_err)
            } else {
                Err(PyValueError::new_err("Invalid perms"))
            }
        }

        fn map_fixed(&self, addr: u64, size: usize, perms: i32) -> PyResult<u64> {
            if let Ok(p) = MmapPerms::try_from(perms) {
                self.emu
                    .map_fixed(addr, size, p)
                    .map_err(PyValueError::new_err)
            } else {
                Err(PyValueError::new_err("Invalid perms"))
            }
        }

        fn mprotect(&self, addr: u64, size: usize, perms: i32) -> PyResult<()> {
            if let Ok(p) = MmapPerms::try_from(perms) {
                self.emu
                    .mprotect(addr, size, p)
                    .map_err(PyValueError::new_err)
            } else {
                Err(PyValueError::new_err("Invalid perms"))
            }
        }

        fn unmap(&self, addr: u64, size: usize) -> PyResult<()> {
            self.emu.unmap(addr, size).map_err(PyValueError::new_err)
        }

        fn set_syscall_hook(&self, hook: PyObject) {
            unsafe {
                PY_SYSCALL_HOOK = Some(hook);
            }
            self.emu.set_pre_syscall_hook(py_syscall_hook_wrapper);
        }

        fn set_hook(&self, addr: u64, hook: PyObject) {
            unsafe {
                let idx = PY_GENERIC_HOOKS.len();
                PY_GENERIC_HOOKS.push((addr, hook));
                self.emu.set_hook(addr, py_generic_hook_wrapper, idx as u64);
            }
        }

        fn remove_hook(&self, addr: u64) {
            unsafe {
                PY_GENERIC_HOOKS.retain(|(a, _)| *a != addr);
            }
            self.emu.remove_hook(addr);
        }
    }
}<|MERGE_RESOLUTION|>--- conflicted
+++ resolved
@@ -191,11 +191,7 @@
     fn target_mmap(start: u64, len: u64, target_prot: i32, flags: i32, fd: i32, offset: u64)
         -> u64;
 
-<<<<<<< HEAD
     /// int target_mprotect(abi_ulong start, abi_ulong len, int prot)
-=======
-    /// int target_mprotect(abi_ulong start, abi_ulong len, int prot);
->>>>>>> ab7d1634
     fn target_mprotect(start: u64, len: u64, target_prot: i32) -> i32;
 
     /// int target_munmap(abi_ulong start, abi_ulong len)
@@ -482,11 +478,6 @@
         }
     }
 
-<<<<<<< HEAD
-    pub fn change_prot(&self, addr: u64, size: usize, perms: MmapPerms) -> bool {
-        let res = unsafe { target_mprotect(addr, size as u64, perms.into()) };
-        return res > 0;
-=======
     pub fn map_private(&self, addr: u64, size: usize, perms: MmapPerms) -> Result<u64, String> {
         self.mmap(
             addr,
@@ -514,7 +505,6 @@
         } else {
             Err(format!("Failed to mprotect {}", addr))
         }
->>>>>>> ab7d1634
     }
 
     pub fn unmap(&self, addr: u64, size: usize) -> Result<(), String> {

//! The engine is the core piece of every good fuzzer

use alloc::boxed::Box;
use alloc::rc::Rc;
use alloc::vec::Vec;
use core::cell::RefCell;
use core::fmt::Debug;

<<<<<<< HEAD
use hashbrown::HashMap;

use crate::corpus::{Corpus, HasCorpus, Testcase};
use crate::events::EventManager;
=======
use crate::corpus::{Corpus, Testcase};
>>>>>>> 1842b11c
use crate::executors::Executor;
use crate::feedbacks::Feedback;
use crate::inputs::Input;
use crate::observers::Observer;
use crate::stages::Stage;
use crate::AflError;

<<<<<<< HEAD
// TODO FeedbackMetadata to store histroy_map

pub trait StateMetadata: Debug {
    /// The name of this metadata - used to find it in the list of avaliable metadatas
    fn name(&self) -> &'static str;
}

pub trait State<C, E, I, R>: HasCorpus<C, I, R>
=======
pub trait StateMetadata: Debug {}

pub trait State<C, E, I>
>>>>>>> 1842b11c
where
    C: Corpus<I>,
    E: Executor<I>,
    I: Input,
{
    /// Get executions
    fn executions(&self) -> usize;

    /// Set executions
    fn set_executions(&mut self, executions: usize);

<<<<<<< HEAD
    /// Get all the metadatas into an HashMap
    fn metadatas(&self) -> &HashMap<&'static str, Box<dyn StateMetadata>>;

    /// Get all the metadatas into an HashMap (mutable)
    fn metadatas_mut(&mut self) -> &mut HashMap<&'static str, Box<dyn StateMetadata>>;

    /// Add a metadata
    fn add_metadata(&mut self, meta: Box<dyn StateMetadata>) {
        self.metadatas_mut().insert(meta.name(), meta);
    }

=======
>>>>>>> 1842b11c
    /// Get the linked observers
    fn observers(&self) -> &[Rc<RefCell<dyn Observer>>];

    /// Get the linked observers
    fn observers_mut(&mut self) -> &mut Vec<Rc<RefCell<dyn Observer>>>;

    /// Add a linked observer
    fn add_observer(&mut self, observer: Rc<RefCell<dyn Observer>>) {
        self.observers_mut().push(observer);
    }

    /// Reset the state of all the observes linked to this executor
    fn reset_observers(&mut self) -> Result<(), AflError> {
        for observer in self.observers() {
            observer.borrow_mut().reset()?;
        }
        Ok(())
    }

    /// Run the post exec hook for all the observes linked to this executor
    fn post_exec_observers(&mut self) -> Result<(), AflError> {
        self.observers()
            .iter()
            .map(|x| x.borrow_mut().post_exec())
            .fold(Ok(()), |acc, x| if x.is_err() { x } else { acc })
    }

    /// Returns vector of feebacks
    fn feedbacks(&self) -> &[Box<dyn Feedback<I>>];

    /// Returns vector of feebacks (mutable)
    fn feedbacks_mut(&mut self) -> &mut Vec<Box<dyn Feedback<I>>>;

    /// Adds a feedback
    fn add_feedback(&mut self, feedback: Box<dyn Feedback<I>>) {
        self.feedbacks_mut().push(feedback);
    }

    /// Return the executor
    fn executor(&self) -> &E;

    /// Return the executor (mutable)
    fn executor_mut(&mut self) -> &mut E;

    /// Runs the input and triggers observers and feedback
    fn evaluate_input(&mut self, input: &I) -> Result<bool, AflError> {
        self.reset_observers()?;
        self.executor_mut().run_target(input)?;
        self.set_executions(self.executions() + 1);
        self.post_exec_observers()?;

        let mut rate_acc = 0;
        for feedback in self.feedbacks_mut() {
            rate_acc += feedback.is_interesting(input)?;
        }

        if rate_acc >= 25 {
            let testcase = Rc::new(RefCell::new(Testcase::new(input.clone())));
            for feedback in self.feedbacks_mut() {
                feedback.append_metadata(testcase.clone())?;
            }
            Ok(true)
        } else {
            for feedback in self.feedbacks_mut() {
                feedback.discard_metadata()?;
            }
            Ok(false)
        }
    }
}

<<<<<<< HEAD
pub struct DefaultState<C, E, I, R>
=======
pub struct StdState<C, E, I>
>>>>>>> 1842b11c
where
    C: Corpus<I>,
    E: Executor<I>,
    I: Input,
{
    executions: usize,
<<<<<<< HEAD
    metadatas: HashMap<&'static str, Box<dyn StateMetadata>>,
    // additional_corpuses: HashMap<&'static str, Box<dyn Corpus>>,
=======
>>>>>>> 1842b11c
    observers: Vec<Rc<RefCell<dyn Observer>>>,
    feedbacks: Vec<Box<dyn Feedback<I>>>,
    corpus: C,
    executor: E,
}

<<<<<<< HEAD
impl<C, E, I, R> HasCorpus<C, I, R> for DefaultState<C, E, I, R>
where
    C: Corpus<I, R>,
    E: Executor<I>,
    I: Input,
    R: Rand,
{
    fn corpus(&self) -> &C {
        &self.corpus
    }

    /// Get thecorpus field (mutable)
    fn corpus_mut(&mut self) -> &mut C {
        &mut self.corpus
    }
}

impl<C, E, I, R> State<C, E, I, R> for DefaultState<C, E, I, R>
=======
impl<C, E, I> State<C, E, I> for StdState<C, E, I>
>>>>>>> 1842b11c
where
    C: Corpus<I>,
    E: Executor<I>,
    I: Input,
{
    fn executions(&self) -> usize {
        self.executions
    }

    fn set_executions(&mut self, executions: usize) {
        self.executions = executions
    }

<<<<<<< HEAD
    fn metadatas(&self) -> &HashMap<&'static str, Box<dyn StateMetadata>> {
        &self.metadatas
    }

    fn metadatas_mut(&mut self) -> &mut HashMap<&'static str, Box<dyn StateMetadata>> {
        &mut self.metadatas
    }

=======
>>>>>>> 1842b11c
    fn observers(&self) -> &[Rc<RefCell<dyn Observer>>] {
        &self.observers
    }

    fn observers_mut(&mut self) -> &mut Vec<Rc<RefCell<dyn Observer>>> {
        &mut self.observers
    }

    fn feedbacks(&self) -> &[Box<dyn Feedback<I>>] {
        &self.feedbacks
    }

    fn feedbacks_mut(&mut self) -> &mut Vec<Box<dyn Feedback<I>>> {
        &mut self.feedbacks
    }

    fn executor(&self) -> &E {
        &self.executor
    }

    fn executor_mut(&mut self) -> &mut E {
        &mut self.executor
    }
}

<<<<<<< HEAD
impl<C, E, I, R> DefaultState<C, E, I, R>
=======
impl<C, E, I> StdState<C, E, I>
>>>>>>> 1842b11c
where
    C: Corpus<I>,
    E: Executor<I>,
    I: Input,
{
    pub fn new(corpus: C, executor: E) -> Self {
<<<<<<< HEAD
        DefaultState {
            executions: 0,
            metadatas: HashMap::default(),
=======
        StdState {
            executions: 0,
>>>>>>> 1842b11c
            observers: vec![],
            feedbacks: vec![],
            corpus: corpus,
            executor: executor,
        }
    }
}

pub trait Engine<S, C, E, I>
where
<<<<<<< HEAD
    S: State<C, E, I, R>,
    C: Corpus<I, R>,
=======
    S: State<C, E, I>,
    C: Corpus<I>,
>>>>>>> 1842b11c
    E: Executor<I>,
    I: Input,
{
<<<<<<< HEAD
    fn stages(&self) -> &[Box<dyn Stage<S, C, E, I, R>>];

    fn stages_mut(&mut self) -> &mut Vec<Box<dyn Stage<S, C, E, I, R>>>;

    fn add_stage(&mut self, stage: Box<dyn Stage<S, C, E, I, R>>) {
        self.stages_mut().push(stage);
    }

    fn fuzz_one(
        &mut self,
        rand: &mut R,
        state: &mut S,
        events_manager: &mut EM,
    ) -> Result<usize, AflError> {
        let (testcase, idx) = state.corpus_mut().next(rand)?;
=======
    fn stages(&self) -> &[Box<dyn Stage<S, C, E, I>>];

    fn stages_mut(&mut self) -> &mut Vec<Box<dyn Stage<S, C, E, I>>>;

    fn add_stage(&mut self, stage: Box<dyn Stage<S, C, E, I>>) {
        self.stages_mut().push(stage);
    }

    fn fuzz_one(&mut self, state: &mut S) -> Result<usize, AflError> {
        let (testcase, idx) = state.corpus_mut().next()?;
        #[cfg(feature = "std")]
>>>>>>> 1842b11c
        println!("Cur entry: {}\tExecutions: {}", idx, state.executions());
        for stage in self.stages_mut() {
            stage.perform(testcase.clone(), state)?;
        }
        Ok(idx)
    }
}

pub struct StdEngine<S, C, E, I>
where
    S: State<C, E, I>,
    C: Corpus<I>,
    E: Executor<I>,
    I: Input,
{
<<<<<<< HEAD
    stages: Vec<Box<dyn Stage<S, C, E, I, R>>>,
=======
    stages: Vec<Box<dyn Stage<S, C, E, I>>>,
>>>>>>> 1842b11c
}

impl<S, C, E, I> Engine<S, C, E, I> for StdEngine<S, C, E, I>
where
<<<<<<< HEAD
    S: State<C, E, I, R>,
    C: Corpus<I, R>,
=======
    S: State<C, E, I>,
    C: Corpus<I>,
>>>>>>> 1842b11c
    E: Executor<I>,
    I: Input,
{
<<<<<<< HEAD
    fn stages(&self) -> &[Box<dyn Stage<S, C, E, I, R>>] {
        &self.stages
    }

    fn stages_mut(&mut self) -> &mut Vec<Box<dyn Stage<S, C, E, I, R>>> {
=======
    fn stages(&self) -> &[Box<dyn Stage<S, C, E, I>>] {
        &self.stages
    }

    fn stages_mut(&mut self) -> &mut Vec<Box<dyn Stage<S, C, E, I>>> {
>>>>>>> 1842b11c
        &mut self.stages
    }
}

impl<S, C, E, I> StdEngine<S, C, E, I>
where
<<<<<<< HEAD
    S: State<C, E, I, R>,
    C: Corpus<I, R>,
=======
    S: State<C, E, I>,
    C: Corpus<I>,
>>>>>>> 1842b11c
    E: Executor<I>,
    I: Input,
{
    pub fn new() -> Self {
        StdEngine { stages: vec![] }
    }
}

#[cfg(test)]
mod tests {

    use alloc::boxed::Box;

    use crate::corpus::{Corpus, InMemoryCorpus, Testcase};
    use crate::engines::{StdEngine, StdState, Engine};
    use crate::executors::inmemory::InMemoryExecutor;
    use crate::executors::{Executor, ExitKind};
    use crate::inputs::bytes::BytesInput;
    use crate::mutators::scheduled::{
        mutation_bitflip, ComposedByMutations, StdScheduledMutator,
    };
    use crate::stages::mutational::StdMutationalStage;
    use crate::utils::StdRand;

    fn harness<I>(_executor: &dyn Executor<I>, _buf: &[u8]) -> ExitKind {
        ExitKind::Ok
    }

    #[test]
    fn test_engine() {
        let rand = StdRand::new(0).into();

        let mut corpus = InMemoryCorpus::<BytesInput, _>::new(&rand);
        let testcase = Testcase::new(vec![0; 4]).into();
        corpus.add(testcase);

        let executor = InMemoryExecutor::<BytesInput>::new(harness);
        let mut state = StdState::new(corpus, executor);

        let mut engine = StdEngine::new();
        let mut mutator = StdScheduledMutator::new(&rand);
        mutator.add_mutation(mutation_bitflip);
        let stage = StdMutationalStage::new(&rand, mutator);
        engine.add_stage(Box::new(stage));

        //

        for i in 0..1000 {
            engine
                .fuzz_one(&mut state)
                .expect(&format!("Error in iter {}", i));
        }
    }
}<|MERGE_RESOLUTION|>--- conflicted
+++ resolved
@@ -6,14 +6,10 @@
 use core::cell::RefCell;
 use core::fmt::Debug;
 
-<<<<<<< HEAD
 use hashbrown::HashMap;
 
 use crate::corpus::{Corpus, HasCorpus, Testcase};
 use crate::events::EventManager;
-=======
-use crate::corpus::{Corpus, Testcase};
->>>>>>> 1842b11c
 use crate::executors::Executor;
 use crate::feedbacks::Feedback;
 use crate::inputs::Input;
@@ -21,7 +17,6 @@
 use crate::stages::Stage;
 use crate::AflError;
 
-<<<<<<< HEAD
 // TODO FeedbackMetadata to store histroy_map
 
 pub trait StateMetadata: Debug {
@@ -30,11 +25,6 @@
 }
 
 pub trait State<C, E, I, R>: HasCorpus<C, I, R>
-=======
-pub trait StateMetadata: Debug {}
-
-pub trait State<C, E, I>
->>>>>>> 1842b11c
 where
     C: Corpus<I>,
     E: Executor<I>,
@@ -46,7 +36,6 @@
     /// Set executions
     fn set_executions(&mut self, executions: usize);
 
-<<<<<<< HEAD
     /// Get all the metadatas into an HashMap
     fn metadatas(&self) -> &HashMap<&'static str, Box<dyn StateMetadata>>;
 
@@ -58,8 +47,6 @@
         self.metadatas_mut().insert(meta.name(), meta);
     }
 
-=======
->>>>>>> 1842b11c
     /// Get the linked observers
     fn observers(&self) -> &[Rc<RefCell<dyn Observer>>];
 
@@ -131,29 +118,21 @@
     }
 }
 
-<<<<<<< HEAD
-pub struct DefaultState<C, E, I, R>
-=======
-pub struct StdState<C, E, I>
->>>>>>> 1842b11c
+pub struct StdState<C, E, I, R>
 where
     C: Corpus<I>,
     E: Executor<I>,
     I: Input,
 {
     executions: usize,
-<<<<<<< HEAD
     metadatas: HashMap<&'static str, Box<dyn StateMetadata>>,
     // additional_corpuses: HashMap<&'static str, Box<dyn Corpus>>,
-=======
->>>>>>> 1842b11c
     observers: Vec<Rc<RefCell<dyn Observer>>>,
     feedbacks: Vec<Box<dyn Feedback<I>>>,
     corpus: C,
     executor: E,
 }
 
-<<<<<<< HEAD
 impl<C, E, I, R> HasCorpus<C, I, R> for DefaultState<C, E, I, R>
 where
     C: Corpus<I, R>,
@@ -171,10 +150,7 @@
     }
 }
 
-impl<C, E, I, R> State<C, E, I, R> for DefaultState<C, E, I, R>
-=======
-impl<C, E, I> State<C, E, I> for StdState<C, E, I>
->>>>>>> 1842b11c
+impl<C, E, I, R> State<C, E, I, R> for StdState<C, E, I, R>
 where
     C: Corpus<I>,
     E: Executor<I>,
@@ -188,7 +164,6 @@
         self.executions = executions
     }
 
-<<<<<<< HEAD
     fn metadatas(&self) -> &HashMap<&'static str, Box<dyn StateMetadata>> {
         &self.metadatas
     }
@@ -197,8 +172,6 @@
         &mut self.metadatas
     }
 
-=======
->>>>>>> 1842b11c
     fn observers(&self) -> &[Rc<RefCell<dyn Observer>>] {
         &self.observers
     }
@@ -224,25 +197,16 @@
     }
 }
 
-<<<<<<< HEAD
-impl<C, E, I, R> DefaultState<C, E, I, R>
-=======
-impl<C, E, I> StdState<C, E, I>
->>>>>>> 1842b11c
+impl<C, E, I, R> StdState<C, E, I, R>
 where
     C: Corpus<I>,
     E: Executor<I>,
     I: Input,
 {
     pub fn new(corpus: C, executor: E) -> Self {
-<<<<<<< HEAD
-        DefaultState {
+        StdState {
             executions: 0,
             metadatas: HashMap::default(),
-=======
-        StdState {
-            executions: 0,
->>>>>>> 1842b11c
             observers: vec![],
             feedbacks: vec![],
             corpus: corpus,
@@ -253,17 +217,11 @@
 
 pub trait Engine<S, C, E, I>
 where
-<<<<<<< HEAD
     S: State<C, E, I, R>,
     C: Corpus<I, R>,
-=======
-    S: State<C, E, I>,
-    C: Corpus<I>,
->>>>>>> 1842b11c
-    E: Executor<I>,
-    I: Input,
-{
-<<<<<<< HEAD
+    E: Executor<I>,
+    I: Input,
+{
     fn stages(&self) -> &[Box<dyn Stage<S, C, E, I, R>>];
 
     fn stages_mut(&mut self) -> &mut Vec<Box<dyn Stage<S, C, E, I, R>>>;
@@ -279,19 +237,6 @@
         events_manager: &mut EM,
     ) -> Result<usize, AflError> {
         let (testcase, idx) = state.corpus_mut().next(rand)?;
-=======
-    fn stages(&self) -> &[Box<dyn Stage<S, C, E, I>>];
-
-    fn stages_mut(&mut self) -> &mut Vec<Box<dyn Stage<S, C, E, I>>>;
-
-    fn add_stage(&mut self, stage: Box<dyn Stage<S, C, E, I>>) {
-        self.stages_mut().push(stage);
-    }
-
-    fn fuzz_one(&mut self, state: &mut S) -> Result<usize, AflError> {
-        let (testcase, idx) = state.corpus_mut().next()?;
-        #[cfg(feature = "std")]
->>>>>>> 1842b11c
         println!("Cur entry: {}\tExecutions: {}", idx, state.executions());
         for stage in self.stages_mut() {
             stage.perform(testcase.clone(), state)?;
@@ -307,51 +252,29 @@
     E: Executor<I>,
     I: Input,
 {
-<<<<<<< HEAD
     stages: Vec<Box<dyn Stage<S, C, E, I, R>>>,
-=======
-    stages: Vec<Box<dyn Stage<S, C, E, I>>>,
->>>>>>> 1842b11c
 }
 
 impl<S, C, E, I> Engine<S, C, E, I> for StdEngine<S, C, E, I>
 where
-<<<<<<< HEAD
     S: State<C, E, I, R>,
     C: Corpus<I, R>,
-=======
-    S: State<C, E, I>,
-    C: Corpus<I>,
->>>>>>> 1842b11c
-    E: Executor<I>,
-    I: Input,
-{
-<<<<<<< HEAD
+    E: Executor<I>,
+    I: Input,
+{
     fn stages(&self) -> &[Box<dyn Stage<S, C, E, I, R>>] {
         &self.stages
     }
 
     fn stages_mut(&mut self) -> &mut Vec<Box<dyn Stage<S, C, E, I, R>>> {
-=======
-    fn stages(&self) -> &[Box<dyn Stage<S, C, E, I>>] {
-        &self.stages
-    }
-
-    fn stages_mut(&mut self) -> &mut Vec<Box<dyn Stage<S, C, E, I>>> {
->>>>>>> 1842b11c
         &mut self.stages
     }
 }
 
 impl<S, C, E, I> StdEngine<S, C, E, I>
 where
-<<<<<<< HEAD
     S: State<C, E, I, R>,
     C: Corpus<I, R>,
-=======
-    S: State<C, E, I>,
-    C: Corpus<I>,
->>>>>>> 1842b11c
     E: Executor<I>,
     I: Input,
 {
@@ -366,13 +289,11 @@
     use alloc::boxed::Box;
 
     use crate::corpus::{Corpus, InMemoryCorpus, Testcase};
-    use crate::engines::{StdEngine, StdState, Engine};
+    use crate::engines::{Engine, StdEngine, StdState};
     use crate::executors::inmemory::InMemoryExecutor;
     use crate::executors::{Executor, ExitKind};
     use crate::inputs::bytes::BytesInput;
-    use crate::mutators::scheduled::{
-        mutation_bitflip, ComposedByMutations, StdScheduledMutator,
-    };
+    use crate::mutators::scheduled::{mutation_bitflip, ComposedByMutations, StdScheduledMutator};
     use crate::stages::mutational::StdMutationalStage;
     use crate::utils::StdRand;
 

//! A libfuzzer-like fuzzer with llmp-multithreading support and restarts
//! The example harness is built for libpng.

use libafl::{
<<<<<<< HEAD
    bolts::{
        os::ashmem_server::ServedShMem,
        shmem::UnixShMem,
        tuples::{tuple_list, Named},
    },
=======
    bolts::tuples::{tuple_list, Named},
>>>>>>> 7e19e6b8
    corpus::{
        Corpus, InMemoryCorpus, IndexesLenTimeMinimizerCorpusScheduler, OnDiskCorpus,
        QueueCorpusScheduler,
    },
    events::{setup_restarting_mgr_std, EventManager},
    executors::{inprocess::InProcessExecutor, Executor, ExitKind, HasObservers},
    feedbacks::{CrashFeedback, MaxMapFeedback},
    fuzzer::{Fuzzer, StdFuzzer},
    inputs::{HasTargetBytes, Input},
    mutators::scheduled::{havoc_mutations, StdScheduledMutator},
    mutators::token_mutations::Tokens,
    observers::{HitcountsMapObserver, ObserversTuple, StdMapObserver},
    stages::mutational::StdMutationalStage,
    state::{HasCorpus, HasMetadata, State},
    stats::SimpleStats,
    utils::{current_nanos, StdRand},
    Error,
};

use capstone::{
    arch::{self, arm64::Arm64OperandType, ArchOperand::Arm64Operand, BuildsCapstone},
    Capstone, Insn,
};
<<<<<<< HEAD
=======
use core::cell::RefCell;
>>>>>>> 7e19e6b8
#[cfg(target_arch = "x86_64")]
use frida_gum::instruction_writer::X86Register;
#[cfg(target_arch = "aarch64")]
use frida_gum::instruction_writer::{Aarch64Register, IndexMode};
use frida_gum::{
    instruction_writer::InstructionWriter,
    stalker::{NoneEventSink, Stalker, StalkerOutput, Transformer},
};
use frida_gum::{Gum, MemoryRange, Module, NativePointer, PageProtection};
use num_traits::cast::FromPrimitive;

use rangemap::{RangeMap, RangeSet};
use std::{
<<<<<<< HEAD
    cell::RefCell,
=======
>>>>>>> 7e19e6b8
    env,
    ffi::c_void,
    fs::File,
    io::{BufWriter, Write},
    path::PathBuf,
    sync::{Arc, RwLock},
};

<<<<<<< HEAD
use libafl_frida::asan_rt::AsanRuntime;
=======
use libafl_frida::{asan_rt::AsanRuntime, FridaOptions};
>>>>>>> 7e19e6b8

/// An helper that feeds FridaInProcessExecutor with user-supplied instrumentation
pub trait FridaHelper<'a, I: Input + HasTargetBytes> {
    fn transformer(&self) -> &Transformer<'a>;

    fn register_thread(&self);

    fn pre_exec(&self, input: &I);

    fn post_exec(&self, input: &I);
}

const MAP_SIZE: usize = 64 * 1024;

/// An helper that feeds FridaInProcessExecutor with edge-coverage instrumentation
struct FridaEdgeCoverageHelper<'a> {
    map: [u8; MAP_SIZE],
    previous_pc: [u64; 1],
    current_log_impl: u64,
    /// Transformer that has to be passed to FridaInProcessExecutor
    transformer: Option<Transformer<'a>>,
    capstone: Capstone,
    asan_runtime: AsanRuntime,
    ranges: RangeMap<usize, (u16, &'a str)>,
<<<<<<< HEAD
    option_asan_mode: bool,
    option_drcov_mode: bool,
=======
    options: FridaOptions,
>>>>>>> 7e19e6b8
    drcov_basic_blocks: Vec<(usize, usize)>,
}

impl<'a, I: Input + HasTargetBytes> FridaHelper<'a, I> for FridaEdgeCoverageHelper<'a> {
    fn transformer(&self) -> &Transformer<'a> {
        self.transformer.as_ref().unwrap()
    }

    /// Register the current thread with the FridaEdgeCoverageHelper
    fn register_thread(&self) {
        self.asan_runtime.register_thread();
    }

    fn pre_exec(&self, input: &I) {
        let target_bytes = input.target_bytes();
        let slice = target_bytes.as_slice();
        //println!("target_bytes: {:?}", slice);
        self.asan_runtime
            .unpoison(slice.as_ptr() as usize, slice.len());
    }

    fn post_exec(&self, input: &I) {
<<<<<<< HEAD
        if self.option_drcov_mode {
=======
        if self.options.drcov_enabled() {
>>>>>>> 7e19e6b8
            let filename = format!(
                "./coverage/{:016x}.drcov",
                seahash::hash(input.target_bytes().as_slice())
            );
            DrCovWriter::new(&filename, &self.ranges, &self.drcov_basic_blocks).write();
        }

<<<<<<< HEAD
        if self.option_asan_mode {
=======
        if self.options.asan_enabled() {
            if self.options.asan_detect_leaks() {
                self.asan_runtime.check_for_leaks();
            }
>>>>>>> 7e19e6b8
            self.asan_runtime.reset_allocations();
        }
    }
}

struct DrCovWriter<'a> {
    writer: BufWriter<File>,
    module_mapping: &'a RangeMap<usize, (u16, &'a str)>,
    basic_blocks: &'a Vec<(usize, usize)>,
}

#[repr(C)]
struct DrCovBasicBlockEntry {
    start: u32,
    size: u16,
    mod_id: u16,
}

impl<'a> DrCovWriter<'a> {
    pub fn new(
        path: &str,
        module_mapping: &'a RangeMap<usize, (u16, &str)>,
        basic_blocks: &'a Vec<(usize, usize)>,
    ) -> Self {
        Self {
            writer: BufWriter::new(
                File::create(path).expect("unable to create file for coverage data"),
            ),
            module_mapping,
            basic_blocks,
        }
    }

    pub fn write(&mut self) {
        self.writer
<<<<<<< HEAD
            .write(b"DRCOV VERSION: 2\nDRCOV FLAVOR: libafl-frida\n")
=======
            .write_all(b"DRCOV VERSION: 2\nDRCOV FLAVOR: libafl-frida\n")
>>>>>>> 7e19e6b8
            .unwrap();

        let modules: Vec<(&std::ops::Range<usize>, &(u16, &str))> =
            self.module_mapping.iter().collect();
        self.writer
<<<<<<< HEAD
            .write(format!("Module Table: version 2, count {}\n", modules.len()).as_bytes())
            .unwrap();
        self.writer
            .write(b"Columns: id, base, end, entry, checksum, timestamp, path\n")
=======
            .write_all(format!("Module Table: version 2, count {}\n", modules.len()).as_bytes())
            .unwrap();
        self.writer
            .write_all(b"Columns: id, base, end, entry, checksum, timestamp, path\n")
>>>>>>> 7e19e6b8
            .unwrap();
        for module in modules {
            let (range, (id, path)) = module;
            self.writer
<<<<<<< HEAD
                .write(
=======
                .write_all(
>>>>>>> 7e19e6b8
                    format!(
                        "{:03}, 0x{:x}, 0x{:x}, 0x00000000, 0x00000000, 0x00000000, {}\n",
                        id, range.start, range.end, path
                    )
                    .as_bytes(),
                )
                .unwrap();
        }
        self.writer
<<<<<<< HEAD
            .write(format!("BB Table: {} bbs\n", self.basic_blocks.len()).as_bytes())
=======
            .write_all(format!("BB Table: {} bbs\n", self.basic_blocks.len()).as_bytes())
>>>>>>> 7e19e6b8
            .unwrap();
        for (start, end) in self.basic_blocks {
            let (range, (id, _)) = self.module_mapping.get_key_value(&start).unwrap();
            let basic_block = DrCovBasicBlockEntry {
                start: (start - range.start) as u32,
                size: (end - start) as u16,
                mod_id: *id,
            };
            self.writer
<<<<<<< HEAD
                .write(unsafe {
=======
                .write_all(unsafe {
>>>>>>> 7e19e6b8
                    std::slice::from_raw_parts(&basic_block as *const _ as *const u8, 8)
                })
                .unwrap();
        }

        self.writer.flush().unwrap();
    }
}

/// Helper function to get the size of a module's CODE section from frida
pub fn get_module_size(module_name: &str) -> usize {
    let mut code_size = 0;
    let code_size_ref = &mut code_size;
    Module::enumerate_ranges(module_name, PageProtection::ReadExecute, move |details| {
        *code_size_ref = details.memory_range().size() as usize;
        true
    });

    code_size
}

/// A minimal maybe_log implementation. We insert this into the transformed instruction stream
/// every time we need a copy that is within a direct branch of the start of the transformed basic
/// block.
#[cfg(target_arch = "x86_64")]
const MAYBE_LOG_CODE: [u8; 47] = [
    0x9c, /* pushfq */
    0x50, /* push rax */
    0x51, /* push rcx */
    0x52, /* push rdx */
    0x48, 0x8d, 0x05, 0x24, 0x00, 0x00, 0x00, /* lea rax, sym._afl_area_ptr_ptr */
    0x48, 0x8b, 0x00, /* mov rax, qword [rax] */
    0x48, 0x8d, 0x0d, 0x22, 0x00, 0x00, 0x00, /* lea rcx, sym.previous_pc     */
    0x48, 0x8b, 0x11, /* mov rdx, qword [rcx] */
    0x48, 0x8b, 0x12, /* mov rdx, qword [rdx] */
    0x48, 0x31, 0xfa, /* xor rdx, rdi */
    0xfe, 0x04, 0x10, /* inc byte [rax + rdx] */
    0x48, 0xd1, 0xef, /* shr rdi, 1 */
    0x48, 0x8b, 0x01, /* mov rax, qword [rcx] */
    0x48, 0x89, 0x38, /* mov qword [rax], rdi */
    0x5a, /* pop rdx */
    0x59, /* pop rcx */
    0x58, /* pop rax */
    0x9d, /* popfq */
    0xc3, /* ret */

          /* Read-only data goes here: */
          /* uint8_t* afl_area_ptr */
          /* uint64_t* afl_prev_loc_ptr */
];

#[cfg(target_arch = "aarch64")]
const MAYBE_LOG_CODE: [u8; 60] = [
    // __afl_area_ptr[current_pc ^ previous_pc]++;
    // previous_pc = current_pc >> 1;
    0xE1, 0x0B, 0xBF, 0xA9, // stp x1, x2, [sp, -0x10]!
    0xE3, 0x13, 0xBF, 0xA9, // stp x3, x4, [sp, -0x10]!
    // x0 = current_pc
    0xa1, 0x01, 0x00, 0x58, // ldr x1, #0x30, =__afl_area_ptr
    0x82, 0x01, 0x00, 0x58, // ldr x2, #0x38, =&previous_pc
    0x44, 0x00, 0x40, 0xf9, // ldr x4, [x2] (=previous_pc)
    // __afl_area_ptr[current_pc ^ previous_pc]++;
    0x84, 0x00, 0x00, 0xca, // eor x4, x4, x0
    0x84, 0x3c, 0x40, 0x92, // and x4, x4, 0xffff (=MAP_SIZE - 1)
    //0x20, 0x13, 0x20, 0xd4,
    0x23, 0x68, 0x64, 0xf8, // ldr x3, [x1, x4]
    0x63, 0x04, 0x00, 0x91, // add x3, x3, #1
    0x23, 0x68, 0x24, 0xf8, // str x3, [x1, x4]
    // previous_pc = current_pc >> 1;
    0xe0, 0x07, 0x40, 0x8b, // add x0, xzr, x0, LSR #1
    0x40, 0x00, 0x00, 0xf9, // str x0, [x2]
    0xE3, 0x13, 0xc1, 0xA8, // ldp x3, x4, [sp], #0x10
    0xE1, 0x0B, 0xc1, 0xA8, // ldp x1, x2, [sp], #0x10
    0xC0, 0x03, 0x5F, 0xD6, // ret

          // &afl_area_ptr
          // &afl_prev_loc_ptr
];

/// The implementation of the FridaEdgeCoverageHelper
impl<'a> FridaEdgeCoverageHelper<'a> {
    /// Constructor function to create a new FridaEdgeCoverageHelper, given a module_name.
    pub fn new(
        gum: &'a Gum,
<<<<<<< HEAD
=======
        options: FridaOptions,
>>>>>>> 7e19e6b8
        harness_module_name: &str,
        modules_to_instrument: &'a Vec<&str>,
    ) -> Self {
        let mut helper = Self {
            map: [0u8; MAP_SIZE],
            previous_pc: [0u64; 1],
            current_log_impl: 0,
            transformer: None,
            capstone: Capstone::new()
                .arm64()
                .mode(arch::arm64::ArchMode::Arm)
                .detail(true)
                .build()
                .expect("Failed to create Capstone object"),
<<<<<<< HEAD
            asan_runtime: AsanRuntime::new(),
            ranges: RangeMap::new(),
            option_asan_mode: true,
            option_drcov_mode: false,
=======
            asan_runtime: AsanRuntime::new(options),
            ranges: RangeMap::new(),
            options,
>>>>>>> 7e19e6b8
            drcov_basic_blocks: vec![],
        };

        for (id, module_name) in modules_to_instrument.iter().enumerate() {
            let (lib_start, lib_end) = libafl_frida::asan_rt::mapping_for_library(module_name);
            println!("including range {:x}-{:x}", lib_start, lib_end);
            helper
                .ranges
                .insert(lib_start..lib_end, (id as u16, module_name));
        }
<<<<<<< HEAD

        if let Ok(options) = std::env::var("LIBAFL_FRIDA_OPTIONS") {
            for option in options.trim().to_lowercase().split(":") {
                let (name, mut value) =
                    option.split_at(option.find("=").expect("Expected a '=' in option string"));
                value = value.get(1..).unwrap();
                match name {
                    "asan" => {
                        helper.option_asan_mode = value.parse().unwrap();
                    }
                    "drcov" => {
                        helper.option_drcov_mode = value.parse().unwrap();
                    }
                    _ => {
                        panic!("unknown FRIDA option: '{}'", option);
                    }
                }
            }
        }

        if helper.option_drcov_mode {
=======

        if helper.options.drcov_enabled() {
>>>>>>> 7e19e6b8
            std::fs::create_dir("./coverage")
                .expect("failed to create directory for coverage files");
        }

        let transformer = Transformer::from_callback(gum, |basic_block, output| {
            let mut first = true;
            for instruction in basic_block {
                let instr = instruction.instr();
                let address = instr.address();
                //println!("address: {:x} contains: {:?}", address, helper.ranges.contains(&(address as usize)));
                if helper.ranges.contains_key(&(address as usize)) {
                    if first {
                        first = false;
                        //println!("block @ {:x} transformed to {:x}", address, output.writer().pc());
<<<<<<< HEAD
                        helper.emit_coverage_mapping(address, &output);
                        if helper.option_drcov_mode {
=======
                        if helper.options.coverage_enabled() {
                            helper.emit_coverage_mapping(address, &output);
                        }
                        if helper.options.drcov_enabled() {
>>>>>>> 7e19e6b8
                            instruction.put_callout(|context| {
                                let real_address = match helper
                                    .asan_runtime
                                    .real_address_for_stalked(context.pc() as usize)
                                {
                                    Some(address) => *address,
                                    _ => context.pc() as usize,
                                };
                                //let (range, (id, name)) = helper.ranges.get_key_value(&real_address).unwrap();
                                //println!("{}:0x{:016x}", name, real_address - range.start);
                                helper
                                    .drcov_basic_blocks
                                    .push((real_address, real_address + 4));
                            })
                        }
                    }

<<<<<<< HEAD
                    if helper.option_asan_mode {
=======
                    if helper.options.asan_enabled() {
>>>>>>> 7e19e6b8
                        if let Ok((basereg, indexreg, displacement, width)) =
                            helper.is_interesting_instruction(address, instr)
                        {
                            helper.emit_shadow_check(
                                address,
                                &output,
                                basereg,
                                indexreg,
                                displacement,
                                width,
                            );
                        }
                    }
<<<<<<< HEAD
                    helper
                        .asan_runtime
                        .add_stalked_address(output.writer().pc() as usize - 4, address as usize);
=======
                    if helper.options.asan_enabled() || helper.options.drcov_enabled() {
                        helper
                            .asan_runtime
                            .add_stalked_address(output.writer().pc() as usize - 4, address as usize);
                    }
>>>>>>> 7e19e6b8
                }
                instruction.keep()
            }
        });
        helper.transformer = Some(transformer);
<<<<<<< HEAD
        if helper.option_asan_mode {
=======
        if helper.options.asan_enabled() || helper.options.asan_enabled() {
>>>>>>> 7e19e6b8
            helper.asan_runtime.init(modules_to_instrument);
        }
        helper
    }

    #[inline]
    fn get_writer_register(&self, reg: capstone::RegId) -> Aarch64Register {
        let regint: u16 = reg.0;
        Aarch64Register::from_u32(regint as u32).unwrap()
    }

    #[inline]
    fn emit_shadow_check(
        &self,
        _address: u64,
        output: &StalkerOutput,
        basereg: capstone::RegId,
        indexreg: capstone::RegId,
        displacement: i32,
        width: u32,
    ) {
        let writer = output.writer();

        let basereg = self.get_writer_register(basereg);
        let indexreg = if indexreg.0 != 0 {
            Some(self.get_writer_register(indexreg))
        } else {
            None
        };

        //writer.put_brk_imm(1);

        // Preserve x0, x1:
        writer.put_stp_reg_reg_reg_offset(
            Aarch64Register::X0,
            Aarch64Register::X1,
            Aarch64Register::Sp,
            -(16 + frida_gum_sys::GUM_RED_ZONE_SIZE as i32) as i64,
            IndexMode::PreAdjust,
        );

        // Make sure the base register is copied into x0
        match basereg {
            Aarch64Register::X0 | Aarch64Register::W0 => {}
            Aarch64Register::X1 | Aarch64Register::W1 => {
                writer.put_mov_reg_reg(Aarch64Register::X0, Aarch64Register::X1);
            }
            _ => {
                if !writer.put_mov_reg_reg(Aarch64Register::X0, basereg) {
                    writer.put_mov_reg_reg(Aarch64Register::W0, basereg);
                }
            }
        }

        // Make sure the index register is copied into x1
        if indexreg.is_some() {
            if let Some(indexreg) = indexreg {
                match indexreg {
                    Aarch64Register::X0 | Aarch64Register::W0 => {
                        writer.put_ldr_reg_reg_offset(
                            Aarch64Register::X1,
                            Aarch64Register::Sp,
                            0u64,
                        );
                    }
                    Aarch64Register::X1 | Aarch64Register::W1 => {}
                    _ => {
                        if !writer.put_mov_reg_reg(Aarch64Register::X1, indexreg) {
                            writer.put_mov_reg_reg(Aarch64Register::W1, indexreg);
                        }
                    }
                }
            }
            writer.put_add_reg_reg_reg(
                Aarch64Register::X0,
                Aarch64Register::X0,
                Aarch64Register::X1,
            );
        }

        let displacement = displacement
            + if basereg == Aarch64Register::Sp {
                16 + frida_gum_sys::GUM_RED_ZONE_SIZE as i32
            } else {
                0
            };

        #[allow(clippy::comparison_chain)]
        if displacement < 0 {
            // Subtract the displacement into x0
            writer.put_sub_reg_reg_imm(
                Aarch64Register::X0,
                Aarch64Register::X0,
                displacement.abs() as u64,
            );
        } else if displacement > 0 {
            // Add the displacement into x0
            writer.put_add_reg_reg_imm(
                Aarch64Register::X0,
                Aarch64Register::X0,
                displacement as u64,
            );
        }
        // Insert the check_shadow_mem code blob
        match width {
            1 => writer.put_bytes(&self.asan_runtime.blob_check_mem_byte()),
            2 => writer.put_bytes(&self.asan_runtime.blob_check_mem_halfword()),
            3 => writer.put_bytes(&self.asan_runtime.blob_check_mem_3bytes()),
            4 => writer.put_bytes(&self.asan_runtime.blob_check_mem_dword()),
            6 => writer.put_bytes(&self.asan_runtime.blob_check_mem_6bytes()),
            8 => writer.put_bytes(&self.asan_runtime.blob_check_mem_qword()),
            12 => writer.put_bytes(&self.asan_runtime.blob_check_mem_12bytes()),
            16 => writer.put_bytes(&self.asan_runtime.blob_check_mem_16bytes()),
            24 => writer.put_bytes(&self.asan_runtime.blob_check_mem_24bytes()),
            32 => writer.put_bytes(&self.asan_runtime.blob_check_mem_32bytes()),
            _ => false,
        };

        // Restore x0, x1
        assert!(writer.put_ldp_reg_reg_reg_offset(
            Aarch64Register::X0,
            Aarch64Register::X1,
            Aarch64Register::Sp,
            16 + frida_gum_sys::GUM_RED_ZONE_SIZE as i64,
            IndexMode::PostAdjust,
        ));
    }

    #[inline]
    fn get_instruction_width(&self, instr: &Insn, operands: &Vec<arch::ArchOperand>) -> u32 {
        use capstone::arch::arm64::Arm64Insn as I;
        use capstone::arch::arm64::Arm64Reg as R;
        use capstone::arch::arm64::Arm64Vas as V;

        let num_registers = match instr.id().0.into() {
            I::ARM64_INS_STP
            | I::ARM64_INS_STXP
            | I::ARM64_INS_STNP
            | I::ARM64_INS_STLXP
            | I::ARM64_INS_LDP
            | I::ARM64_INS_LDXP
            | I::ARM64_INS_LDNP => 2,
            _ => 1,
        };

        let mnemonic = instr.mnemonic().unwrap();
        match mnemonic.as_bytes().last().unwrap() {
            b'b' => return 1,
            b'h' => return 2,
            b'w' => return 4 * num_registers,
            _ => (),
        }

        if let Arm64Operand(operand) = operands.first().unwrap() {
            if operand.vas != V::ARM64_VAS_INVALID {
                let count_byte: u32 = if mnemonic.starts_with("st") || mnemonic.starts_with("ld") {
                    mnemonic.chars().nth(2).unwrap().to_digit(10).unwrap()
                } else {
                    1
                };

                return match operand.vas {
                    V::ARM64_VAS_1B => 1 * count_byte,
                    V::ARM64_VAS_1H => 2 * count_byte,
                    V::ARM64_VAS_4B | V::ARM64_VAS_1S | V::ARM64_VAS_1D | V::ARM64_VAS_2H => {
                        4 * count_byte
                    }
                    V::ARM64_VAS_8B
                    | V::ARM64_VAS_4H
                    | V::ARM64_VAS_2S
                    | V::ARM64_VAS_2D
                    | V::ARM64_VAS_1Q => 8 * count_byte,
                    V::ARM64_VAS_8H | V::ARM64_VAS_4S | V::ARM64_VAS_16B => 16 * count_byte,
                    V::ARM64_VAS_INVALID => {
                        panic!("should not be reached");
                    }
                };
            } else if let Arm64OperandType::Reg(operand) = operand.op_type {
                match operand.0 as u32 {
                    R::ARM64_REG_W0..=R::ARM64_REG_W30
                    | R::ARM64_REG_WZR
                    | R::ARM64_REG_WSP
                    | R::ARM64_REG_S0..=R::ARM64_REG_S31 => return 4 * num_registers,
                    R::ARM64_REG_D0..=R::ARM64_REG_D31 => return 8 * num_registers,
                    R::ARM64_REG_Q0..=R::ARM64_REG_Q31 => return 16,
                    _ => (),
                }
            };
        };

        8 * num_registers
    }

    #[inline]
    fn is_interesting_instruction(
        &self,
        _address: u64,
        instr: &Insn,
    ) -> Result<(capstone::RegId, capstone::RegId, i32, u32), ()> {
        // We have to ignore these instructions. Simulating them with their side effects is
        // complex, to say the least.
        match instr.mnemonic().unwrap() {
            "ldaxr" | "stlxr" | "ldxr" | "stxr" | "ldar" | "stlr" | "ldarb" | "ldarh" | "ldaxp"
            | "ldaxrb" | "ldaxrh" | "stlrb" | "stlrh" | "stlxp" | "stlxrb" | "stlxrh" | "ldxrb"
            | "ldxrh" | "stxrb" | "stxrh" => return Err(()),
            _ => (),
        }

        let operands = self
            .capstone
            .insn_detail(instr)
            .unwrap()
            .arch_detail()
            .operands();
        if operands.len() < 2 {
            return Err(());
        }

        if let Arm64Operand(arm64operand) = operands.last().unwrap() {
            if let Arm64OperandType::Mem(opmem) = arm64operand.op_type {
                return Ok((
                    opmem.base(),
                    opmem.index(),
                    opmem.disp(),
                    self.get_instruction_width(instr, &operands),
                ));
            }
        }

        Err(())
    }

    #[inline]
    fn emit_coverage_mapping(&mut self, address: u64, output: &StalkerOutput) {
        let writer = output.writer();
        if self.current_log_impl == 0
            || !writer.can_branch_directly_to(self.current_log_impl)
            || !writer.can_branch_directly_between(writer.pc() + 128, self.current_log_impl)
        {
            let after_log_impl = writer.code_offset() + 1;

            #[cfg(target_arch = "x86_64")]
            writer.put_jmp_near_label(after_log_impl);
            #[cfg(target_arch = "aarch64")]
            writer.put_b_label(after_log_impl);

            self.current_log_impl = writer.pc();
            writer.put_bytes(&MAYBE_LOG_CODE);
            let prev_loc_pointer = self.previous_pc.as_ptr() as usize;
            let map_pointer = self.map.as_ptr() as usize;

            writer.put_bytes(&map_pointer.to_ne_bytes());
            writer.put_bytes(&prev_loc_pointer.to_ne_bytes());

            writer.put_label(after_log_impl);
        }
        #[cfg(target_arch = "x86_64")]
        {
            println!("here");
            writer.put_lea_reg_reg_offset(
                X86Register::Rsp,
                X86Register::Rsp,
                -(frida_gum_sys::GUM_RED_ZONE_SIZE as i32),
            );
            writer.put_push_reg(X86Register::Rdi);
            writer.put_mov_reg_address(
                X86Register::Rdi,
                ((address >> 4) ^ (address << 8)) & (MAP_SIZE - 1) as u64,
            );
            writer.put_call_address(self.current_log_impl);
            writer.put_pop_reg(X86Register::Rdi);
            writer.put_lea_reg_reg_offset(
                X86Register::Rsp,
                X86Register::Rsp,
                frida_gum_sys::GUM_RED_ZONE_SIZE as i32,
            );
        }
        #[cfg(target_arch = "aarch64")]
        {
            writer.put_stp_reg_reg_reg_offset(
                Aarch64Register::Lr,
                Aarch64Register::X0,
                Aarch64Register::Sp,
                -(16 + frida_gum_sys::GUM_RED_ZONE_SIZE as i32) as i64,
                IndexMode::PreAdjust,
            );
            writer.put_ldr_reg_u64(
                Aarch64Register::X0,
                ((address >> 4) ^ (address << 8)) & (MAP_SIZE - 1) as u64,
            );
            writer.put_bl_imm(self.current_log_impl);
            writer.put_ldp_reg_reg_reg_offset(
                Aarch64Register::Lr,
                Aarch64Register::X0,
                Aarch64Register::Sp,
                16 + frida_gum_sys::GUM_RED_ZONE_SIZE as i64,
                IndexMode::PostAdjust,
            );
        }
    }
}

struct FridaInProcessExecutor<'a, FH, H, I, OT>
where
    FH: FridaHelper<'a, I>,
    H: FnMut(&[u8]) -> ExitKind,
    I: Input + HasTargetBytes,
    OT: ObserversTuple,
{
    base: InProcessExecutor<'a, H, I, OT>,
    /// Frida's dynamic rewriting engine
    stalker: Stalker<'a>,
    /// User provided callback for instrumentation
    helper: &'a FH,
    followed: bool,
}

impl<'a, FH, H, I, OT> Executor<I> for FridaInProcessExecutor<'a, FH, H, I, OT>
where
    FH: FridaHelper<'a, I>,
    H: FnMut(&[u8]) -> ExitKind,
    I: Input + HasTargetBytes,
    OT: ObserversTuple,
{
    /// Called right before exexution starts
    #[inline]
    fn pre_exec<EM, S>(&mut self, state: &mut S, event_mgr: &mut EM, input: &I) -> Result<(), Error>
    where
        EM: EventManager<I, S>,
    {
        if !self.followed {
            self.followed = true;
            self.stalker
                .follow_me::<NoneEventSink>(self.helper.transformer(), None);
        } else {
            self.stalker.activate(NativePointer(
                self.base.harness_mut() as *mut _ as *mut c_void
            ))
        }

        self.helper.pre_exec(input);

        self.base.pre_exec(state, event_mgr, input)
    }

    /// Instruct the target about the input and run
    #[inline]
    fn run_target(&mut self, input: &I) -> Result<ExitKind, Error> {
        self.base.run_target(input)
    }

    /// Called right after execution finished.
    #[inline]
    fn post_exec<EM, S>(
        &mut self,
        state: &mut S,
        event_mgr: &mut EM,
        input: &I,
    ) -> Result<(), Error>
    where
        EM: EventManager<I, S>,
    {
        self.stalker.deactivate();
        self.helper.post_exec(input);
        self.base.post_exec(state, event_mgr, input)
    }
}

impl<'a, FH, H, I, OT> HasObservers<OT> for FridaInProcessExecutor<'a, FH, H, I, OT>
where
    FH: FridaHelper<'a, I>,
    H: FnMut(&[u8]) -> ExitKind,
    I: Input + HasTargetBytes,
    OT: ObserversTuple,
{
    #[inline]
    fn observers(&self) -> &OT {
        self.base.observers()
    }

    #[inline]
    fn observers_mut(&mut self) -> &mut OT {
        self.base.observers_mut()
    }
}

impl<'a, FH, H, I, OT> Named for FridaInProcessExecutor<'a, FH, H, I, OT>
where
    FH: FridaHelper<'a, I>,
    H: FnMut(&[u8]) -> ExitKind,
    I: Input + HasTargetBytes,
    OT: ObserversTuple,
{
    fn name(&self) -> &str {
        self.base.name()
    }
}

impl<'a, FH, H, I, OT> FridaInProcessExecutor<'a, FH, H, I, OT>
where
    FH: FridaHelper<'a, I>,
    H: FnMut(&[u8]) -> ExitKind,
    I: Input + HasTargetBytes,
    OT: ObserversTuple,
{
    pub fn new(gum: &'a Gum, base: InProcessExecutor<'a, H, I, OT>, helper: &'a FH) -> Self {
        let mut stalker = Stalker::new(gum);

        // Let's exclude the main module and libc.so at least:
        stalker.exclude(&MemoryRange::new(
            Module::find_base_address(&env::args().next().unwrap()),
            get_module_size(&env::args().next().unwrap()),
        ));
        //stalker.exclude(&MemoryRange::new(
        //Module::find_base_address("libc.so"),
        //get_module_size("libc.so"),
        //));

        Self {
            base,
            stalker,
            helper,
            followed: false,
        }
    }
}

/// The main fn, usually parsing parameters, and starting the fuzzer
pub fn main() {
    // Registry the metadata types used in this fuzzer
    // Needed only on no_std
    //RegistryBuilder::register::<Tokens>();

    println!(
        "Workdir: {:?}",
        env::current_dir().unwrap().to_string_lossy().to_string()
    );
    unsafe {
        fuzz(
            &env::args().nth(1).expect("no module specified"),
            &env::args().nth(2).expect("no symbol specified"),
            env::args()
                .nth(3)
                .expect("no modules to instrument specified")
                .split(":")
                .collect(),
            vec![PathBuf::from("./corpus")],
            PathBuf::from("./crashes"),
            1337,
        )
        .expect("An error occurred while fuzzing");
    }
}

/// Not supported on windows right now
#[cfg(windows)]
fn fuzz(
    _module_name: &str,
    _symbol_name: &str,
    _corpus_dirs: Vec<PathBuf>,
    _objective_dir: PathBuf,
    _broker_port: u16,
) -> Result<(), ()> {
    todo!("Example not supported on Windows");
}

/// The actual fuzzer
#[cfg(unix)]
unsafe fn fuzz(
    module_name: &str,
    symbol_name: &str,
    modules_to_instrument: Vec<&str>,
    corpus_dirs: Vec<PathBuf>,
    objective_dir: PathBuf,
    broker_port: u16,
) -> Result<(), Error> {
    // 'While the stats are state, they are usually used in the broker - which is likely never restarted
    let stats = SimpleStats::new(|s| println!("{}", s));

    // The restarting state will spawn the same process again as child, then restarted it each time it crashes.
<<<<<<< HEAD
    let (state, mut restarting_mgr) =
        match setup_restarting_mgr::<_, _, ServedShMem, _>(stats, broker_port) {
            Ok(res) => res,
            Err(err) => match err {
                Error::ShuttingDown => {
                    return Ok(());
                }
                _ => {
                    panic!("Failed to setup the restarter: {}", err);
                }
            },
        };

    let gum = Gum::obtain();

    let mut rt_path = std::env::current_exe().unwrap();
    rt_path.pop();
    rt_path.push("libfrida_asan_rt.so");
    //println!("Loaded rt-library: {:?}", libloading::Library::new(rt_path).unwrap());

=======
    let (state, mut restarting_mgr) = match setup_restarting_mgr_std(stats, broker_port) {
        Ok(res) => res,
        Err(err) => match err {
            Error::ShuttingDown => {
                return Ok(());
            }
            _ => {
                panic!("Failed to setup the restarter: {}", err);
            }
        },
    };

    let gum = Gum::obtain();

>>>>>>> 7e19e6b8
    let lib = libloading::Library::new(module_name).unwrap();
    let target_func: libloading::Symbol<unsafe extern "C" fn(data: *const u8, size: usize) -> i32> =
        lib.get(symbol_name.as_bytes()).unwrap();

<<<<<<< HEAD
    let mut frida_helper = FridaEdgeCoverageHelper::new(&gum, module_name, &modules_to_instrument);
=======
    let mut frida_helper = FridaEdgeCoverageHelper::new(&gum, FridaOptions::parse_env_options(), module_name, &modules_to_instrument);
>>>>>>> 7e19e6b8

    // Create an observation channel using the coverage map
    let edges_observer = HitcountsMapObserver::new(StdMapObserver::new_from_ptr(
        "edges",
        frida_helper.map.as_mut_ptr(),
        MAP_SIZE,
    ));

    let mut frida_harness = move |buf: &[u8]| {
        (target_func)(buf.as_ptr(), buf.len());
        ExitKind::Ok
    };

    // If not restarting, create a State from scratch
    let mut state = state.unwrap_or_else(|| {
        State::new(
            // RNG
            StdRand::with_seed(current_nanos()),
            // Corpus that will be evolved, we keep it in memory for performance
            InMemoryCorpus::new(),
            // Feedbacks to rate the interestingness of an input
            tuple_list!(MaxMapFeedback::new_with_observer_track(
                &edges_observer,
                true,
                false
            )),
            // Corpus in which we store solutions (crashes in this example),
            // on disk so the user can get them after stopping the fuzzer
            OnDiskCorpus::new(objective_dir).unwrap(),
            // Feedbacks to recognize an input as solution
            tuple_list!(CrashFeedback::new()),
        )
    });

    println!("We're a client, let's fuzz :)");

    // Create a PNG dictionary if not existing
    if state.metadata().get::<Tokens>().is_none() {
        state.add_metadata(Tokens::new(vec![
            vec![137, 80, 78, 71, 13, 10, 26, 10], // PNG header
            b"IHDR".to_vec(),
            b"IDAT".to_vec(),
            b"PLTE".to_vec(),
            b"IEND".to_vec(),
        ]));
    }

    // Setup a basic mutator with a mutational stage
    let mutator = StdScheduledMutator::new(havoc_mutations());
    let stage = StdMutationalStage::new(mutator);

    // A fuzzer with just one stage and a minimization+queue policy to get testcasess from the corpus
    let scheduler = IndexesLenTimeMinimizerCorpusScheduler::new(QueueCorpusScheduler::new());
    let mut fuzzer = StdFuzzer::new(tuple_list!(stage));

    // Create the executor for an in-process function with just one observer for edge coverage
    let mut executor = FridaInProcessExecutor::new(
        &gum,
        InProcessExecutor::new(
            "in-process(edges)",
            &mut frida_harness,
            tuple_list!(edges_observer),
            &mut state,
            &mut restarting_mgr,
        )?,
        &frida_helper,
    );
    // Let's exclude the main module and libc.so at least:
    executor.stalker.exclude(&MemoryRange::new(
        Module::find_base_address(&env::args().next().unwrap()),
        get_module_size(&env::args().next().unwrap()),
    ));
    //executor.stalker.exclude(&MemoryRange::new(
    //Module::find_base_address("libc.so"),
    //get_module_size("libc.so"),
    //));

    // In case the corpus is empty (on first run), reset
    if state.corpus().count() < 1 {
        state
            .load_initial_inputs(&mut executor, &mut restarting_mgr, &scheduler, &corpus_dirs)
            .expect(&format!(
                "Failed to load initial corpus at {:?}",
                &corpus_dirs
            ));
        println!("We imported {} inputs from disk.", state.corpus().count());
    }

    fuzzer.fuzz_loop(&mut state, &mut executor, &mut restarting_mgr, &scheduler)?;

    // Never reached
    Ok(())
}<|MERGE_RESOLUTION|>--- conflicted
+++ resolved
@@ -2,15 +2,7 @@
 //! The example harness is built for libpng.
 
 use libafl::{
-<<<<<<< HEAD
-    bolts::{
-        os::ashmem_server::ServedShMem,
-        shmem::UnixShMem,
-        tuples::{tuple_list, Named},
-    },
-=======
     bolts::tuples::{tuple_list, Named},
->>>>>>> 7e19e6b8
     corpus::{
         Corpus, InMemoryCorpus, IndexesLenTimeMinimizerCorpusScheduler, OnDiskCorpus,
         QueueCorpusScheduler,
@@ -34,10 +26,9 @@
     arch::{self, arm64::Arm64OperandType, ArchOperand::Arm64Operand, BuildsCapstone},
     Capstone, Insn,
 };
-<<<<<<< HEAD
-=======
+
 use core::cell::RefCell;
->>>>>>> 7e19e6b8
+
 #[cfg(target_arch = "x86_64")]
 use frida_gum::instruction_writer::X86Register;
 #[cfg(target_arch = "aarch64")]
@@ -51,10 +42,6 @@
 
 use rangemap::{RangeMap, RangeSet};
 use std::{
-<<<<<<< HEAD
-    cell::RefCell,
-=======
->>>>>>> 7e19e6b8
     env,
     ffi::c_void,
     fs::File,
@@ -63,11 +50,7 @@
     sync::{Arc, RwLock},
 };
 
-<<<<<<< HEAD
-use libafl_frida::asan_rt::AsanRuntime;
-=======
 use libafl_frida::{asan_rt::AsanRuntime, FridaOptions};
->>>>>>> 7e19e6b8
 
 /// An helper that feeds FridaInProcessExecutor with user-supplied instrumentation
 pub trait FridaHelper<'a, I: Input + HasTargetBytes> {
@@ -92,12 +75,7 @@
     capstone: Capstone,
     asan_runtime: AsanRuntime,
     ranges: RangeMap<usize, (u16, &'a str)>,
-<<<<<<< HEAD
-    option_asan_mode: bool,
-    option_drcov_mode: bool,
-=======
     options: FridaOptions,
->>>>>>> 7e19e6b8
     drcov_basic_blocks: Vec<(usize, usize)>,
 }
 
@@ -120,11 +98,7 @@
     }
 
     fn post_exec(&self, input: &I) {
-<<<<<<< HEAD
-        if self.option_drcov_mode {
-=======
         if self.options.drcov_enabled() {
->>>>>>> 7e19e6b8
             let filename = format!(
                 "./coverage/{:016x}.drcov",
                 seahash::hash(input.target_bytes().as_slice())
@@ -132,14 +106,10 @@
             DrCovWriter::new(&filename, &self.ranges, &self.drcov_basic_blocks).write();
         }
 
-<<<<<<< HEAD
-        if self.option_asan_mode {
-=======
         if self.options.asan_enabled() {
             if self.options.asan_detect_leaks() {
                 self.asan_runtime.check_for_leaks();
             }
->>>>>>> 7e19e6b8
             self.asan_runtime.reset_allocations();
         }
     }
@@ -175,36 +145,21 @@
 
     pub fn write(&mut self) {
         self.writer
-<<<<<<< HEAD
-            .write(b"DRCOV VERSION: 2\nDRCOV FLAVOR: libafl-frida\n")
-=======
             .write_all(b"DRCOV VERSION: 2\nDRCOV FLAVOR: libafl-frida\n")
->>>>>>> 7e19e6b8
             .unwrap();
 
         let modules: Vec<(&std::ops::Range<usize>, &(u16, &str))> =
             self.module_mapping.iter().collect();
         self.writer
-<<<<<<< HEAD
-            .write(format!("Module Table: version 2, count {}\n", modules.len()).as_bytes())
-            .unwrap();
-        self.writer
-            .write(b"Columns: id, base, end, entry, checksum, timestamp, path\n")
-=======
             .write_all(format!("Module Table: version 2, count {}\n", modules.len()).as_bytes())
             .unwrap();
         self.writer
             .write_all(b"Columns: id, base, end, entry, checksum, timestamp, path\n")
->>>>>>> 7e19e6b8
             .unwrap();
         for module in modules {
             let (range, (id, path)) = module;
             self.writer
-<<<<<<< HEAD
-                .write(
-=======
                 .write_all(
->>>>>>> 7e19e6b8
                     format!(
                         "{:03}, 0x{:x}, 0x{:x}, 0x00000000, 0x00000000, 0x00000000, {}\n",
                         id, range.start, range.end, path
@@ -214,11 +169,7 @@
                 .unwrap();
         }
         self.writer
-<<<<<<< HEAD
-            .write(format!("BB Table: {} bbs\n", self.basic_blocks.len()).as_bytes())
-=======
             .write_all(format!("BB Table: {} bbs\n", self.basic_blocks.len()).as_bytes())
->>>>>>> 7e19e6b8
             .unwrap();
         for (start, end) in self.basic_blocks {
             let (range, (id, _)) = self.module_mapping.get_key_value(&start).unwrap();
@@ -228,11 +179,7 @@
                 mod_id: *id,
             };
             self.writer
-<<<<<<< HEAD
-                .write(unsafe {
-=======
                 .write_all(unsafe {
->>>>>>> 7e19e6b8
                     std::slice::from_raw_parts(&basic_block as *const _ as *const u8, 8)
                 })
                 .unwrap();
@@ -317,10 +264,9 @@
     /// Constructor function to create a new FridaEdgeCoverageHelper, given a module_name.
     pub fn new(
         gum: &'a Gum,
-<<<<<<< HEAD
-=======
+
         options: FridaOptions,
->>>>>>> 7e19e6b8
+
         harness_module_name: &str,
         modules_to_instrument: &'a Vec<&str>,
     ) -> Self {
@@ -335,16 +281,10 @@
                 .detail(true)
                 .build()
                 .expect("Failed to create Capstone object"),
-<<<<<<< HEAD
-            asan_runtime: AsanRuntime::new(),
-            ranges: RangeMap::new(),
-            option_asan_mode: true,
-            option_drcov_mode: false,
-=======
+
             asan_runtime: AsanRuntime::new(options),
             ranges: RangeMap::new(),
             options,
->>>>>>> 7e19e6b8
             drcov_basic_blocks: vec![],
         };
 
@@ -355,32 +295,8 @@
                 .ranges
                 .insert(lib_start..lib_end, (id as u16, module_name));
         }
-<<<<<<< HEAD
-
-        if let Ok(options) = std::env::var("LIBAFL_FRIDA_OPTIONS") {
-            for option in options.trim().to_lowercase().split(":") {
-                let (name, mut value) =
-                    option.split_at(option.find("=").expect("Expected a '=' in option string"));
-                value = value.get(1..).unwrap();
-                match name {
-                    "asan" => {
-                        helper.option_asan_mode = value.parse().unwrap();
-                    }
-                    "drcov" => {
-                        helper.option_drcov_mode = value.parse().unwrap();
-                    }
-                    _ => {
-                        panic!("unknown FRIDA option: '{}'", option);
-                    }
-                }
-            }
-        }
-
-        if helper.option_drcov_mode {
-=======
 
         if helper.options.drcov_enabled() {
->>>>>>> 7e19e6b8
             std::fs::create_dir("./coverage")
                 .expect("failed to create directory for coverage files");
         }
@@ -395,15 +311,11 @@
                     if first {
                         first = false;
                         //println!("block @ {:x} transformed to {:x}", address, output.writer().pc());
-<<<<<<< HEAD
-                        helper.emit_coverage_mapping(address, &output);
-                        if helper.option_drcov_mode {
-=======
+
                         if helper.options.coverage_enabled() {
                             helper.emit_coverage_mapping(address, &output);
                         }
                         if helper.options.drcov_enabled() {
->>>>>>> 7e19e6b8
                             instruction.put_callout(|context| {
                                 let real_address = match helper
                                     .asan_runtime
@@ -421,11 +333,7 @@
                         }
                     }
 
-<<<<<<< HEAD
-                    if helper.option_asan_mode {
-=======
                     if helper.options.asan_enabled() {
->>>>>>> 7e19e6b8
                         if let Ok((basereg, indexreg, displacement, width)) =
                             helper.is_interesting_instruction(address, instr)
                         {
@@ -439,27 +347,20 @@
                             );
                         }
                     }
-<<<<<<< HEAD
-                    helper
-                        .asan_runtime
-                        .add_stalked_address(output.writer().pc() as usize - 4, address as usize);
-=======
+
                     if helper.options.asan_enabled() || helper.options.drcov_enabled() {
-                        helper
-                            .asan_runtime
-                            .add_stalked_address(output.writer().pc() as usize - 4, address as usize);
+                        helper.asan_runtime.add_stalked_address(
+                            output.writer().pc() as usize - 4,
+                            address as usize,
+                        );
                     }
->>>>>>> 7e19e6b8
                 }
                 instruction.keep()
             }
         });
         helper.transformer = Some(transformer);
-<<<<<<< HEAD
-        if helper.option_asan_mode {
-=======
+
         if helper.options.asan_enabled() || helper.options.asan_enabled() {
->>>>>>> 7e19e6b8
             helper.asan_runtime.init(modules_to_instrument);
         }
         helper
@@ -940,28 +841,7 @@
     let stats = SimpleStats::new(|s| println!("{}", s));
 
     // The restarting state will spawn the same process again as child, then restarted it each time it crashes.
-<<<<<<< HEAD
-    let (state, mut restarting_mgr) =
-        match setup_restarting_mgr::<_, _, ServedShMem, _>(stats, broker_port) {
-            Ok(res) => res,
-            Err(err) => match err {
-                Error::ShuttingDown => {
-                    return Ok(());
-                }
-                _ => {
-                    panic!("Failed to setup the restarter: {}", err);
-                }
-            },
-        };
-
-    let gum = Gum::obtain();
-
-    let mut rt_path = std::env::current_exe().unwrap();
-    rt_path.pop();
-    rt_path.push("libfrida_asan_rt.so");
-    //println!("Loaded rt-library: {:?}", libloading::Library::new(rt_path).unwrap());
-
-=======
+
     let (state, mut restarting_mgr) = match setup_restarting_mgr_std(stats, broker_port) {
         Ok(res) => res,
         Err(err) => match err {
@@ -976,16 +856,16 @@
 
     let gum = Gum::obtain();
 
->>>>>>> 7e19e6b8
     let lib = libloading::Library::new(module_name).unwrap();
     let target_func: libloading::Symbol<unsafe extern "C" fn(data: *const u8, size: usize) -> i32> =
         lib.get(symbol_name.as_bytes()).unwrap();
 
-<<<<<<< HEAD
-    let mut frida_helper = FridaEdgeCoverageHelper::new(&gum, module_name, &modules_to_instrument);
-=======
-    let mut frida_helper = FridaEdgeCoverageHelper::new(&gum, FridaOptions::parse_env_options(), module_name, &modules_to_instrument);
->>>>>>> 7e19e6b8
+    let mut frida_helper = FridaEdgeCoverageHelper::new(
+        &gum,
+        FridaOptions::parse_env_options(),
+        module_name,
+        &modules_to_instrument,
+    );
 
     // Create an observation channel using the coverage map
     let edges_observer = HitcountsMapObserver::new(StdMapObserver::new_from_ptr(
